--- conflicted
+++ resolved
@@ -51,11 +51,7 @@
   USE CSR_sparse_matrix_utilities                            , ONLY: type_sparse_matrix_CSR_dp
   USE petsc_basic                                            , ONLY: mat_petsc2CSR
   USE BMB_main                                               , ONLY: run_BMB_model
-<<<<<<< HEAD
-  USE mesh_operators                                         , ONLY: ddx_a_a_2D, ddy_a_a_2D, ddx_a_b_2D, ddy_a_b_2D
-=======
-  use mesh_disc_apply_operators, only: ddx_a_a_2D, ddy_a_a_2D
->>>>>>> c325c5d9
+  use mesh_disc_apply_operators, only: ddx_a_a_2D, ddy_a_a_2D, ddx_a_b_2D, ddy_a_b_2D
   USE mesh_utilities                                         , ONLY: extrapolate_Gaussian
 
   IMPLICIT NONE
