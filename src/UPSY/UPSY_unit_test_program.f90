--- conflicted
+++ resolved
@@ -5,13 +5,9 @@
   use precisions, only: dp
   use petscksp, only: PetscInitialize, PETSC_NULL_CHARACTER, PetscFinalize
   use mpi_basic, only: initialise_parallelisation
-<<<<<<< HEAD
   use parameters, only: initialise_constants
-  use control_resources_and_error_messaging, only: initialise_control_and_resource_tracker, routine_path
-=======
   use control_resources_and_error_messaging, only: initialise_control_and_resource_tracker, &
     print_model_start, print_model_end
->>>>>>> 199f087f
   use ut_basic, only: create_unit_tests_output_folder, create_unit_tests_output_file, foldername_unit_tests_output
   use mpi_f08, only: MPI_WTIME, MPI_FINALIZE
 
@@ -33,16 +29,14 @@
   call initialise_parallelisation('')
   call PetscInitialize( PETSC_NULL_CHARACTER, perr)
 
-<<<<<<< HEAD
   ! Initialise constants (pi, NaN, ...)
   call initialise_constants
-=======
+  
   ! Start the clock
   tstart = MPI_WTIME()
 
   ! Print the model start message to the terminal
   call print_model_start
->>>>>>> 199f087f
 
   ! Initialise the control and resource tracker
   call initialise_control_and_resource_tracker
