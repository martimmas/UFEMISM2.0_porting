module netcdf_determine_indexing
  !< Determine dimension indexing and directions in a NetCDF file

  use mpi_f08, only: MPI_COMM_WORLD, MPI_BCAST, MPI_DOUBLE_PRECISION
  use precisions, only: dp
  use control_resources_and_error_messaging, only: init_routine, finalise_routine, crash
  use netcdf_basic
  use netcdf, only: NF90_MAX_VAR_DIMS

  implicit none

  private

  public :: determine_xy_indexing, determine_lonlat_indexing, determine_lat_indexing

contains

  subroutine determine_xy_indexing( filename, ncid, var_name, indexing, xdir, ydir)
    !< Determine the indexing and dimension directions of a variable in an x/y-grid file

    ! In/output variables:
    character(len=*),    intent(in   ) :: filename
    integer,             intent(in   ) :: ncid
    character(len=*),    intent(in   ) :: var_name
    character(len=1024), intent(  out) :: indexing
    character(len=1024), intent(  out) :: xdir
    character(len=1024), intent(  out) :: ydir

    ! Local variables:
    character(len=1024), parameter         :: routine_name = 'determine_xy_indexing'
    integer                                :: id_dim_x, id_dim_y
    integer                                :: nx, ny
    real(dp), dimension(:), allocatable    :: x, y
    integer                                :: ierr
    integer                                :: id_var_x, id_var_y, id_var
    integer, dimension( NF90_MAX_VAR_DIMS) :: dims_of_var

    ! Add routine to path
    call init_routine( routine_name)

    ! Check if the x and y dimensions and variables of this file are valid
    call check_x( filename, ncid)
    call check_y( filename, ncid)

    ! Inquire x and y dimensions
    call inquire_dim_multopt( filename, ncid, field_name_options_x, id_dim_x, dim_length = nx)
    call inquire_dim_multopt( filename, ncid, field_name_options_y, id_dim_y, dim_length = ny)

    ! allocate memory for x and y
    allocate( x( nx))
    allocate( y( ny))

    ! Inquire x and y variables
    call inquire_var_multopt( filename, ncid, field_name_options_x, id_var_x)
    call inquire_var_multopt( filename, ncid, field_name_options_y, id_var_y)

    ! Read x and y
    call read_var_primary(  filename, ncid, id_var_x, x)
    call read_var_primary(  filename, ncid, id_var_y, y)
    call MPI_BCAST( x(:), nx, MPI_DOUBLE_PRECISION, 0, MPI_COMM_WORLD, ierr)
    call MPI_BCAST( y(:), ny, MPI_DOUBLE_PRECISION, 0, MPI_COMM_WORLD, ierr)

    ! Determine directions of x and y
    if (x( 2) > x( 1)) then
      xdir = 'normal'
    else
      xdir = 'reverse'
    end if
    if (y( 2) > y( 1)) then
      ydir = 'normal'
    else
      ydir = 'reverse'
    end if

    ! Inquire dimensions of the specified field variable
    call inquire_var_multopt( filename, ncid, var_name, id_var, dims_of_var = dims_of_var)

    ! Determine indexing
    if     (dims_of_var( 1) == id_dim_x .and. dims_of_var( 2) == id_dim_y) then
      indexing = 'xy'
    elseif (dims_of_var( 1) == id_dim_y .and. dims_of_var( 2) == id_dim_x) then
      indexing = 'yx'
    else
      call crash('x and y are not the first two dimensions of variable "' // trim( var_name) // '" in file "' // trim( filename) // '"!')
    end if

    ! Clean up after yourself
    deallocate( x)
    deallocate( y)

    ! Finalise routine path
    call finalise_routine( routine_name)

  end subroutine determine_xy_indexing

  subroutine determine_lonlat_indexing( filename, ncid, var_name, indexing, londir, latdir)
    !< Determine the indexing and dimension directions of a variable in a lon/lat-grid file

    ! In/output variables:
    character(len=*),    intent(in   ) :: filename
    integer,             intent(in   ) :: ncid
    character(len=*),    intent(in   ) :: var_name
    character(len=1024), intent(  out) :: indexing
    character(len=1024), intent(  out) :: londir
    character(len=1024), intent(  out) :: latdir

    ! Local variables:
    character(len=1024), parameter         :: routine_name = 'determine_lonlat_indexing'
    integer                                :: id_dim_lon, id_dim_lat
    integer                                :: nlon, nlat
    real(dp), dimension(:), allocatable    :: lon, lat
    integer                                :: ierr
    integer                                :: id_var_lon, id_var_lat, id_var
    integer, dimension( NF90_MAX_VAR_DIMS) :: dims_of_var

    ! Add routine to path
    call init_routine( routine_name)

    ! Check if the lon and lat dimensions and variables of this file are valid
    call check_lon( filename, ncid)
    call check_lat( filename, ncid)

    ! Inquire lon and lat dimensions
    call inquire_dim_multopt( filename, ncid, field_name_options_lon, id_dim_lon, dim_length = nlon)
    call inquire_dim_multopt( filename, ncid, field_name_options_lat, id_dim_lat, dim_length = nlat)

    ! allocate memory for lon and lat
    allocate( lon( nlon))
    allocate( lat( nlat))

    ! Inquire lon and lon variables
    call inquire_var_multopt( filename, ncid, field_name_options_lon, id_var_lon)
    call inquire_var_multopt( filename, ncid, field_name_options_lat, id_var_lat)

    ! Read lon and lat
    call read_var_primary(  filename, ncid, id_var_lon, lon)
    call read_var_primary(  filename, ncid, id_var_lat, lat)
    call MPI_BCAST( lon(:), nlon, MPI_DOUBLE_PRECISION, 0, MPI_COMM_WORLD, ierr)
    call MPI_BCAST( lat(:), nlat, MPI_DOUBLE_PRECISION, 0, MPI_COMM_WORLD, ierr)

    ! Determine directions of x and y
    if (lon( 2) > lon( 1)) then
      londir = 'normal'
    else
      londir = 'reverse'
    end if
    if (lat( 2) > lat( 1)) then
      latdir = 'normal'
    else
      latdir = 'reverse'
    end if

    ! Inquire dimensions of the specified field variable
    call inquire_var_multopt( filename, ncid, var_name, id_var, dims_of_var = dims_of_var)

    ! Determine indexing
    if     (dims_of_var( 1) == id_dim_lon .and. dims_of_var( 2) == id_dim_lat) then
      indexing = 'lonlat'
    elseif (dims_of_var( 1) == id_dim_lat .and. dims_of_var( 2) == id_dim_lon) then
      indexing = 'latlon'
    else
      call crash('longitude and latitude are not the first two dimensions of variable "' // trim( var_name) // '" in file "' // trim( filename) // '"!')
    end if

    ! Clean up after yourself
    deallocate( lon)
    deallocate( lat)

    ! Finalise routine path
    call finalise_routine( routine_name)

  end subroutine determine_lonlat_indexing

  subroutine determine_lat_indexing( filename, ncid, var_name, latdir)
<<<<<<< HEAD
=======

>>>>>>> 66a3fc8d
    !< Determine the indexing and dimension directions of a variable in a lat-only grid file

    ! In/output variables:
    character(len=*),    intent(in   ) :: filename
    integer,             intent(in   ) :: ncid
    character(len=*),    intent(in   ) :: var_name
    character(len=1024), intent(  out) :: latdir

    ! Local variables:
    character(len=1024), parameter         :: routine_name = 'determine_lat_indexing'
    integer                                :: id_dim_lat
    integer                                :: nlat
    real(dp), dimension(:), allocatable    :: lat
    integer                                :: ierr
    integer                                :: id_var_lat, id_var
    integer, dimension( NF90_MAX_VAR_DIMS) :: dims_of_var

    ! Add routine to path
    call init_routine( routine_name)

    ! Check if the lat dimension and variables of this file are valid
    call check_lat( filename, ncid)

    ! Inquire lat dimension
    call inquire_dim_multopt( filename, ncid, field_name_options_lat, id_dim_lat, dim_length = nlat)

    ! allocate memory for lon and lat
    allocate( lat( nlat))

    ! Inquire lon and lon variables
    call inquire_var_multopt( filename, ncid, field_name_options_lat, id_var_lat)

    ! Read lon and lat
    call read_var_primary(  filename, ncid, id_var_lat, lat)
    call MPI_BCAST( lat, nlat, MPI_DOUBLE_PRECISION, 0, MPI_COMM_WORLD, ierr)

    ! Determine direction of y
    if (lat( 2) > lat( 1)) then
      latdir = 'normal'
    else
      latdir = 'reverse'
    end if

    ! Inquire dimensions of the specified field variable
    call inquire_var_multopt( filename, ncid, var_name, id_var, dims_of_var = dims_of_var)

    ! Determine indexing
    if (dims_of_var( 1) == id_dim_lat) then
      ! do nothing, it's all good
    else
      call crash('latitude is not the first dimension of variable "' // trim( var_name) // '" in file "' // trim( filename) // '"!')
    end if

    ! Clean up after yourself
    deallocate( lat)

    ! Finalise routine path
    call finalise_routine( routine_name)

  end subroutine determine_lat_indexing

end module netcdf_determine_indexing<|MERGE_RESOLUTION|>--- conflicted
+++ resolved
@@ -172,10 +172,7 @@
   end subroutine determine_lonlat_indexing
 
   subroutine determine_lat_indexing( filename, ncid, var_name, latdir)
-<<<<<<< HEAD
-=======
-
->>>>>>> 66a3fc8d
+
     !< Determine the indexing and dimension directions of a variable in a lat-only grid file
 
     ! In/output variables:
