MODULE UFEMISM_main_model

  ! The main regional model

! ===== Preamble =====
! ====================

  use mpi_f08, only: MPI_COMM_WORLD, MPI_ALLREDUCE, MPI_IN_PLACE, MPI_INTEGER, MPI_SUM, MPI_WTIME
  USE precisions                                             , ONLY: dp
  USE mpi_basic                                              , ONLY: par, sync
  USE control_resources_and_error_messaging                  , ONLY: happy, warning, crash, init_routine, finalise_routine, colour_string, str2int, int2str, &
                                                                     insert_val_into_string_dp
  USE model_configuration                                    , ONLY: C
  USE parameters
  USE region_types                                           , ONLY: type_model_region
  USE ice_model_types                                        , ONLY: type_ice_model
  USE mesh_types                                             , ONLY: type_mesh
  USE reference_geometry_types                               , ONLY: type_reference_geometry
  use reference_geometries_main, only: initialise_reference_geometries_raw, initialise_reference_geometries_on_model_mesh
  use ice_dynamics_main, only: initialise_ice_dynamics_model, run_ice_dynamics_model, remap_ice_dynamics_model, &
    create_restart_files_ice_model, write_to_restart_files_ice_model, apply_geometry_relaxation
  USE basal_hydrology                                        , ONLY: run_basal_hydrology_model, initialise_pore_water_fraction_inversion, run_pore_water_fraction_inversion
  USE bed_roughness                                          , ONLY: run_bed_roughness_model
  USE thermodynamics_main                                    , ONLY: initialise_thermodynamics_model, run_thermodynamics_model, &
                                                                     create_restart_file_thermo, write_to_restart_file_thermo
  USE climate_main                                           , ONLY: initialise_climate_model, run_climate_model, remap_climate_model, &
                                                                     create_restart_file_climate_model, write_to_restart_file_climate_model
  USE ocean_main                                             , ONLY: initialise_ocean_model, run_ocean_model, remap_ocean_model, &
                                                                     create_restart_file_ocean_model, write_to_restart_file_ocean_model
  USE SMB_main                                               , ONLY: initialise_SMB_model, run_SMB_model, remap_SMB_model, &
                                                                     create_restart_file_SMB_model, write_to_restart_file_SMB_model
  USE BMB_main                                               , ONLY: initialise_BMB_model, run_BMB_model, remap_BMB_model, &
                                                                     create_restart_file_BMB_model, write_to_restart_file_BMB_model
  USE LMB_main                                               , ONLY: initialise_LMB_model, run_LMB_model, remap_LMB_model
  USE AMB_main                                               , ONLY: initialise_AMB_model, remap_AMB_model
  USE GIA_main                                               , ONLY: initialise_GIA_model, run_GIA_model, remap_GIA_model, &
                                                                     create_restart_file_GIA_model, write_to_restart_file_GIA_model
  USE basal_inversion_main                                   , ONLY: initialise_basal_inversion, run_basal_inversion
  use netcdf_io_main
  USE mesh_creation_main                                     , ONLY: create_mesh_from_gridded_geometry, create_mesh_from_meshed_geometry, write_mesh_success
  USE grid_basic                                             , ONLY: setup_square_grid
  USE mesh_output_files, only: create_main_regional_output_file_mesh, write_to_main_regional_output_file_mesh
  use grid_output_files, only: create_main_regional_output_file_grid, write_to_main_regional_output_file_grid, &
    create_main_regional_output_file_grid_ROI, write_to_main_regional_output_file_grid_ROI
  use scalar_output_files, only: create_scalar_regional_output_file, buffer_scalar_output, write_to_scalar_regional_output_file
  use mesh_ROI_polygons
  use plane_geometry, only: longest_triangle_leg
  use apply_maps, only: clear_all_maps_involving_this_mesh
  USE mesh_memory                                            , ONLY: deallocate_mesh
  use ice_mass_and_fluxes, only: calc_ice_mass_and_fluxes
  use tracer_tracking_model_main, only: initialise_tracer_tracking_model, run_tracer_tracking_model, &
    remap_tracer_tracking_model
  use transects_main, only: initialise_transects, write_to_transect_netcdf_output_files
  use climate_realistic, only: initialise_global_forcings

  IMPLICIT NONE

CONTAINS

! ===== Main routine =====
! ========================

  SUBROUTINE run_model_region( region, t_end)
    ! Integrate this model region forward in time until t_end

    IMPLICIT NONE

    ! In/output variables:
    TYPE(type_model_region)                            , INTENT(INOUT) :: region
    REAL(dp)                                           , INTENT(IN)    :: t_end    ! [yr]

    ! Local variables:
    CHARACTER(LEN=256)                                                 :: routine_name
    INTEGER                                                            :: ndt_av
    REAL(dp)                                                           :: dt_av
    REAL(dp)                                                           :: mesh_fitness_coefficient

    ! Add routine to path
    routine_name = 'run_model('  //  region%name  //  ')'
    CALL init_routine( routine_name)

    IF (par%primary) WRITE(0,*) ''
    IF (par%primary) WRITE (0,'(A,A,A,A,A,F9.3,A,F9.3,A)') &
      ' Running model region ', colour_string( region%name, 'light blue'), ' (', colour_string( TRIM( region%long_name), 'light blue'), &
      ') from t = ', region%time/1000._dp, ' to t = ', t_end/1000._dp, ' kyr'

    ! Initialise average ice-dynamical time step
    ndt_av = 0
    dt_av  = 0._dp

    ! The main UFEMISM time loop
    main_time_loop: DO WHILE (region%time <= t_end)

      ! == Mesh update code
      IF (C%allow_mesh_updates .AND. &
          region%time > region%time_mesh_was_created + C%dt_mesh_update_min .AND. &
          region%time > C%start_time_of_run) THEN

        ! Calculate the mesh fitness coefficient
        CALL calc_mesh_fitness_coefficient( region%mesh, region%ice, mesh_fitness_coefficient)

        ! If necessary and allowed, perform a mesh update
        IF (mesh_fitness_coefficient < C%minimum_mesh_fitness_coefficient) THEN
          CALL update_mesh( region)
        END IF

      END IF ! IF (C%allow_mesh_updates) THEN

      ! Run the subglacial hydrology model
      CALL run_basal_hydrology_model( region%mesh, region%grid_smooth, region%ice, region%refgeo_PD, region%HIV, region%time)

      ! Run the bed roughness model
      CALL run_bed_roughness_model( region%mesh, region%grid_smooth, region%ice, region%refgeo_PD, region%BIV, region%time)

      ! Run the ice dynamics model to calculate ice geometry at the desired time, and update
      ! velocities, thinning rates, and predicted geometry if necessary
      CALL run_ice_dynamics_model( region)

      ! Calculate ice temperature at the desired time, and update
      ! predicted temperature if necessary
      CALL run_thermodynamics_model( region)

      ! Calculate the climate
<<<<<<< HEAD
      CALL run_climate_model( region%mesh, region%grid_smooth, region%ice, region%climate, region%forcing, region%name, region%time, region%SMB)
=======
      CALL run_climate_model( region%mesh, region%ice, region%climate, region%forcing, region%name, region%time)
>>>>>>> 66a3fc8d

      ! Calculate the ocean
      CALL run_ocean_model( region%mesh, region%ice, region%ocean, region%name, region%time)

      ! Calculate the surface mass balance
      CALL run_SMB_model( region%mesh, region%grid_smooth, region%ice, region%climate, region%SMB, region%name, region%time)

      ! Calculate the basal mass balance
      CALL run_BMB_model( region%mesh, region%ice, region%ocean, region%refgeo_PD, region%SMB, region%BMB, region%name, region%time)

      ! Calculate the lateral mass balance
      CALL run_LMB_model( region%mesh, region%ice, region%LMB, region%name, region%time)

      ! Calculate bedrock deformation at the desired time, and update
      ! predicted deformation if necessary
      CALL run_GIA_model( region)

      ! Run the basal inversion model
      IF (C%do_bed_roughness_nudging) THEN
        CALL run_basal_inversion( region)
      END IF

      ! Run the pore water fraction inversion model
      IF (C%do_pore_water_nudging) THEN
        CALL run_pore_water_fraction_inversion( region%mesh, region%grid_smooth, region%ice, region%refgeo_PD, region%HIV, region%time)
      END IF

      ! Run the tracer-tracking model
      call run_tracer_tracking_model( region%mesh, region%ice, region%SMB, &
        region%tracer_tracking, region%time)

      ! Calculate ice-sheet integrated values (total volume, area, etc.)
      CALL calc_ice_mass_and_fluxes( region%mesh, region%ice, region%SMB, region%BMB, region%LMB, region%refgeo_PD, region%scalars)

      ! Write to the main regional output NetCDF file
      CALL write_to_regional_output_files( region)

      ! Advance this region's time to the time of the next "action"
      CALL advance_region_time_to_time_of_next_action( region, t_end)

      ! Keep track of the average ice-dynamical time step and print it to the terminal
      ndt_av = ndt_av + 1
      dt_av  = dt_av  + (region%ice%t_Hi_next - region%ice%t_Hi_prev)
      IF (par%primary .AND. C%do_time_display) THEN
        CALL time_display( region, t_end, dt_av, ndt_av)
      END IF

      ! If we've reached the end of this coupling interval, stop
      IF (region%time == t_end) EXIT main_time_loop

    END DO main_time_loop ! DO WHILE (region%time <= t_end)


    IF (region%time == C%end_time_of_run) THEN
      ! Give all processes time to catch up
      CALL sync
      ! Congrats, you've made it
      IF (par%primary) WRITE(0,'(A)') ' Finalising regional simulation...'
      ! Write the final model state to output
      CALL write_to_regional_output_files( region)
    END IF

    ! Finalise routine path
    CALL finalise_routine( routine_name)

  END SUBROUTINE run_model_region

! ===== Output =====
! ==================

  SUBROUTINE write_to_regional_output_files( region)
    ! Write to all regional output files

    IMPLICIT NONE

    ! In/output variables:
    TYPE(type_model_region)                            , INTENT(INOUT) :: region

    ! Local variables:
    CHARACTER(LEN=256), PARAMETER                                      :: routine_name = 'write_to_regional_output_files'
    INTEGER                                                            :: i
    REAL(dp)                                                           :: t_closest
    LOGICAL                                                            :: do_output_main, do_output_restart, do_output_grid

    ! Add routine to path
    CALL init_routine( routine_name)

    ! Buffer scalar output data
    call buffer_scalar_output( region)

    ! Determine time of next output event
    t_closest = MIN( region%output_t_next, region%output_restart_t_next, region%output_grid_t_next)

    ! Determine actions
    IF     (region%time < t_closest) THEN
      ! It is not yet time to write to output
      CALL finalise_routine( routine_name)
      RETURN
    ELSEIF (region%time > t_closest) THEN
      ! This should not be possible
      CALL crash('overshot the output time step')
    ELSEIF (region%time == t_closest) THEN
      ! It is time to write to output!
    ELSE
      ! region%time is NaN?
      CALL crash('region%time is apparently NaN')
    END IF

    ! Determine type of next output event
    do_output_main    = .FALSE.
    do_output_restart = .FALSE.
    do_output_grid    = .FALSE.

    ! Update time stamps
    IF (region%time == region%output_t_next) THEN
      region%output_t_next = region%output_t_next + C%dt_output
      do_output_main = .TRUE.
    END IF
    IF (region%time == region%output_restart_t_next) THEN
      region%output_restart_t_next = region%output_restart_t_next + C%dt_output_restart
      do_output_restart = .TRUE.
    END IF
    IF (region%time == region%output_grid_t_next) THEN
      region%output_grid_t_next = region%output_grid_t_next + C%dt_output_grid
      do_output_grid = .TRUE.
    END IF

    ! If needed, create a new set of mesh output files for the current model mesh
    IF (.NOT. region%output_files_match_current_mesh) THEN

      ! Create the main regional output files
      CALL create_main_regional_output_file_mesh( region)

      ! Create the restart files for all the model components
      CALL create_restart_files_ice_model   ( region%mesh, region%ice)
      CALL create_restart_file_thermo       ( region%mesh, region%ice)
      CALL create_restart_file_climate_model( region%mesh, region%climate, region%name)
      CALL create_restart_file_ocean_model  ( region%mesh, region%ocean  , region%name)
      CALL create_restart_file_SMB_model    ( region%mesh, region%SMB    , region%name)
      CALL create_restart_file_BMB_model    ( region%mesh, region%BMB    , region%name)
      CALL create_restart_file_GIA_model    ( region%mesh, region%GIA    , region%name)

      ! Confirm that the current set of mesh output files match the current model mesh
      ! (set to false whenever a new mesh is created,
      ! and set to true whenever a new set of output files is created)

      region%output_files_match_current_mesh = .TRUE.

    END IF ! IF (.NOT. region%output_files_match_current_mesh) THEN

    IF (do_output_main) THEN

      ! Write to the main regional output files
      CALL write_to_main_regional_output_file_mesh( region)

      ! Write to the region-of-interest output files
      DO i = 1, region%nROI
        CALL write_to_main_regional_output_file_grid_ROI( region, region%output_grids_ROI( i), region%output_filenames_grid_ROI( i))
      END DO

      ! Write to the transect output files
      call write_to_transect_netcdf_output_files( region)

      ! Write to the regional scalar output file
      call write_to_scalar_regional_output_file( region)

    END IF

    IF (do_output_restart) THEN
      ! Write to the restart files for all the model components
      CALL write_to_restart_files_ice_model   ( region%mesh, region%ice                 , region%time)
      CALL write_to_restart_file_thermo       ( region%mesh, region%ice                 , region%time)
      CALL write_to_restart_file_climate_model( region%mesh, region%climate, region%name, region%time)
      CALL write_to_restart_file_ocean_model  ( region%mesh, region%ocean  , region%name, region%time)
      CALL write_to_restart_file_SMB_model    ( region%mesh, region%SMB    , region%name, region%time)
      CALL write_to_restart_file_BMB_model    ( region%mesh, region%BMB    , region%name, region%time)
      CALL write_to_restart_file_GIA_model    ( region%mesh, region%GIA    , region%name, region%time)
    END IF

    IF (do_output_grid) THEN
      ! Write to the gridded regional output file
      CALL write_to_main_regional_output_file_grid( region)
    END IF

    ! Finalise routine path
    CALL finalise_routine( routine_name)

  END SUBROUTINE write_to_regional_output_files

! ===== Time stepping =====
! =========================

  SUBROUTINE advance_region_time_to_time_of_next_action( region, t_end)
    ! Advance this region's time to the time of the next "action"
    ! (e.g. running the ice dynamics model, writing to output, running
    ! the SMB model, etc.)

    IMPLICIT NONE

    ! In/output variables:
    TYPE(type_model_region)                            , INTENT(INOUT) :: region
    REAL(dp)                                           , INTENT(IN)    :: t_end    ! [yr]

    ! Local variables:
    CHARACTER(LEN=256), PARAMETER                                      :: routine_name = 'advance_region_time_to_time_of_next_action'
    REAL(dp)                                                           :: time_of_next_action

    ! Add routine to path
    CALL init_routine( routine_name)

    ! ===== Find time of next action =====
    ! ====================================

    ! Start by setting the time of next action to the end of this coupling interval,
    ! then reduce it over all possible actions to find the first one.

    time_of_next_action = t_end

    ! Ice dynamics
    time_of_next_action = MIN( time_of_next_action, region%ice%t_Hi_next)

    ! Thermodynamics
    time_of_next_action = MIN( time_of_next_action, region%ice%t_Ti_next)

    ! Climate
    time_of_next_action = MIN( time_of_next_action, region%climate%t_next)

    ! Ocean
    time_of_next_action = MIN( time_of_next_action, region%ocean%t_next)

    ! SMB
    time_of_next_action = MIN( time_of_next_action, region%SMB%t_next)

    ! BMB
    time_of_next_action = MIN( time_of_next_action, region%BMB%t_next)

    ! LMB
    time_of_next_action = MIN( time_of_next_action, region%LMB%t_next)

    ! GIA
    time_of_next_action = MIN( time_of_next_action, region%GIA%t_next)

    ! Basal inversion
    IF (C%do_bed_roughness_nudging) THEN
      time_of_next_action = MIN( time_of_next_action, region%BIV%t_next)
    END IF

    ! Hydrology inversion
    IF (C%do_pore_water_nudging) THEN
      time_of_next_action = MIN( time_of_next_action, region%HIV%t_next)
    END IF

    ! Target dHi_dt: make sure we don't overshoot its turnoff time
    IF (C%do_target_dHi_dt) THEN
      IF (C%target_dHi_dt_t_end > region%time) THEN
        time_of_next_action = MIN( time_of_next_action, C%target_dHi_dt_t_end)
      END IF
    END IF

    ! Tracer tracking
    if (.not. C%choice_tracer_tracking_model == 'none') then
      time_of_next_action = min( time_of_next_action, region%tracer_tracking%t_next)
    end if

    ! Output
    time_of_next_action = MIN( time_of_next_action, region%output_t_next)
    time_of_next_action = MIN( time_of_next_action, region%output_restart_t_next)
    time_of_next_action = MIN( time_of_next_action, region%output_grid_t_next)

    ! ===== Advance region time =====
    ! ===============================

    region%time = time_of_next_action

    ! Finalise routine path
    CALL finalise_routine( routine_name)

  END SUBROUTINE advance_region_time_to_time_of_next_action

! ===== Model initialisation =====
! ================================

  SUBROUTINE initialise_model_region( region, region_name)
    ! Initialise this model region

    IMPLICIT NONE

    ! In/output variables:
    TYPE(type_model_region)                            , INTENT(OUT)   :: region
    CHARACTER(LEN=3),                                    INTENT(IN)    :: region_name

    ! Local variables:
    CHARACTER(LEN=256), PARAMETER                                      :: routine_name = 'initialise_model_region'
    CHARACTER(LEN=256)                                                 :: grid_name
    REAL(dp)                                                           :: dx_grid_smooth, dx_grid_output

    ! Add routine to path
    CALL init_routine( routine_name)

    ! Set region time
    region%time = C%start_time_of_run

    ! ===== Region name =====
    ! =======================

    ! Which region are we initialising?
    region%name = region_name
    IF     (region%name == 'NAM') THEN
      region%long_name = 'North America'
    ELSEIF (region%name == 'EAS') THEN
      region%long_name = 'Eurasia'
    ELSEIF (region%name == 'GRL') THEN
      region%long_name = 'Greenland'
    ELSEIF (region%name == 'ANT') THEN
      region%long_name = 'Antarctica'
    ELSE
      CALL crash('unknown region "' // TRIM( region%name) // '"')
    END IF

    ! Print to screen
    IF (par%primary) WRITE(0,'(A)') ''
    IF (par%primary) WRITE(0,'(A)') ' Initialising model region ' // colour_string( region%name,'light blue') // ' (' // &
      colour_string( TRIM( region%long_name),'light blue') // ')...'

    ! ===== Reference geometries =====
    ! ================================

    ! Initialise all the reference geometries on their raw input grids
    CALL initialise_reference_geometries_raw( region%name, region%refgeo_init, region%refgeo_PD, region%refgeo_GIAeq)

    ! ===== Initial mesh =====
    ! ========================

    ! Set up the first model mesh
    CALL setup_first_mesh( region)

    ! Remap reference geometries from their raw input grids to the model mesh
    CALL initialise_reference_geometries_on_model_mesh( region%name, region%mesh, region%refgeo_init, region%refgeo_PD, region%refgeo_GIAeq)

    ! ===== Square grid used for smoothing =====
    ! ==========================================

    ! Determine resolution for this region's output grid
    IF     (region%name == 'NAM') THEN
      dx_grid_smooth = C%dx_square_grid_smooth_NAM
    ELSEIF (region%name == 'EAS') THEN
      dx_grid_smooth = C%dx_square_grid_smooth_EAS
    ELSEIF (region%name == 'GRL') THEN
      dx_grid_smooth = C%dx_square_grid_smooth_GRL
    ELSEIF (region%name == 'ANT') THEN
      dx_grid_smooth = C%dx_square_grid_smooth_ANT
    ELSE
      CALL crash('unknown region name "' // region%name // '"!')
    END IF

    ! Create the square smooth grid
    grid_name = 'square_grid_smooth_' // region%name
    CALL setup_square_grid( grid_name, region%mesh%xmin, region%mesh%xmax, region%mesh%ymin, region%mesh%ymax, &
       dx_grid_smooth, region%grid_smooth, &
       lambda_M = region%mesh%lambda_M, phi_M = region%mesh%phi_M, beta_stereo = region%mesh%beta_stereo)

    ! ===== Global forcings =====
    ! ===========================
    call initialise_global_forcings(region%mesh, region%forcing)
    
    ! ===== Ice dynamics =====
    ! ========================

    CALL initialise_ice_dynamics_model( region%mesh, region%ice, region%refgeo_init, region%refgeo_PD, region%refgeo_GIAeq, region%GIA, region%name, region%forcing)

    ! ===== Climate =====
    ! ===================
<<<<<<< HEAD

    CALL initialise_climate_model( region%mesh, region%grid_smooth, region%ice, region%climate, region%forcing, region%name)
=======
    CALL initialise_climate_model( region%mesh, region%ice, region%climate, region%forcing, region%name)
>>>>>>> 66a3fc8d

    ! ===== Ocean =====
    ! =================

    CALL initialise_ocean_model( region%mesh, region%ice, region%ocean, region%name)

    ! ===== Surface mass balance =====
    ! ================================

    CALL initialise_SMB_model( region%mesh, region%ice, region%climate, region%SMB, region%name)

    ! ===== Basal mass balance =====
    ! ==============================

    CALL initialise_BMB_model( region%mesh, region%ice, region%ocean, region%BMB, region%name)

    ! ===== Lateral mass balance =====
    ! ================================

    CALL initialise_LMB_model( region%mesh, region%LMB, region%name)

    ! ===== Artificial mass balance =====
    ! ===================================

    CALL initialise_AMB_model( region%mesh, region%AMB)

    ! ===== Tracer tracking model =====
    ! =================================

    call initialise_tracer_tracking_model( region%mesh, region%ice, region%tracer_tracking)

    ! ===== Run the climate, ocean, SMB, BMB, and LMB models =====
    ! ============================================================

    ! Run the models
<<<<<<< HEAD
    CALL run_climate_model( region%mesh, region%grid_smooth, region%ice, region%climate, region%forcing, region%name, C%start_time_of_run)
=======
    CALL run_climate_model( region%mesh, region%ice, region%climate, region%forcing, region%name, C%start_time_of_run)
>>>>>>> 66a3fc8d
    CALL run_ocean_model( region%mesh, region%ice, region%ocean, region%name, C%start_time_of_run)
    CALL run_SMB_model( region%mesh, region%grid_smooth, region%ice, region%climate, region%SMB, region%name, C%start_time_of_run)
    CALL run_BMB_model( region%mesh, region%ice, region%ocean, region%refgeo_PD, region%SMB, region%BMB, region%name, C%start_time_of_run)
    CALL run_LMB_model( region%mesh, region%ice, region%LMB, region%name, region%time)

    ! Reset the timers
    region%climate%t_next = C%start_time_of_run
    region%ocean%t_next   = C%start_time_of_run
    region%SMB%t_next     = C%start_time_of_run
    region%BMB%t_next     = C%start_time_of_run
    region%LMB%t_next     = C%start_time_of_run

    ! ===== Thermodynamics =====
    ! ==========================

    ! NOTE: must be initialised after the climate, ocean, SMB, and BMB have been initialised,
    !       (some of) which are needed to set up the first englacial ice temperature field.

    CALL initialise_thermodynamics_model( region)

    ! ===== Glacial isostatic adjustment =====
    ! ========================================

    CALL initialise_GIA_model( region%mesh, region%GIA, region%name, region%refgeo_GIAeq, region%ELRA)

    ! ===== Basal inversion =====
    ! ===========================

    IF (C%do_bed_roughness_nudging) THEN
      CALL initialise_basal_inversion( region%mesh, region%ice, region%BIV, region%name)
    END IF

    IF (C%do_pore_water_nudging) THEN
      CALL initialise_pore_water_fraction_inversion( region%mesh, region%ice, region%HIV, region%name)
    END IF

    ! ===== Corrections =====
    ! =======================

    CALL apply_regional_corrections( region)
    CALL apply_geometry_relaxation(  region)

    ! ===== Integrated scalars =====
    ! ==============================

    ! Calculate ice-sheet integrated values (total volume, area, etc.)
    CALL calc_ice_mass_and_fluxes( region%mesh, region%ice, region%SMB, region%BMB, region%LMB, region%refgeo_PD, region%scalars)

    ! ===== Regional output =====
    ! ===========================

    ! Determine resolution for this region's output grid
    IF     (region%name == 'NAM') THEN
      dx_grid_output = C%dx_output_grid_NAM
    ELSEIF (region%name == 'EAS') THEN
      dx_grid_output = C%dx_output_grid_EAS
    ELSEIF (region%name == 'GRL') THEN
      dx_grid_output = C%dx_output_grid_GRL
    ELSEIF (region%name == 'ANT') THEN
      dx_grid_output = C%dx_output_grid_ANT
    ELSE
      CALL crash('unknown region name "' // region%name // '"!')
    END IF

    ! Create the square output grid
    grid_name = 'square_grid_output_' // region%name
    CALL setup_square_grid( grid_name, region%mesh%xmin, region%mesh%xmax, region%mesh%ymin, region%mesh%ymax, &
       dx_grid_output, region%output_grid, &
       lambda_M = region%mesh%lambda_M, phi_M = region%mesh%phi_M, beta_stereo = region%mesh%beta_stereo)

    ! Create the main regional output files
    CALL create_main_regional_output_file_mesh( region)
    CALL create_main_regional_output_file_grid( region)

    ! Create the main regional output files for the regions of interest
    CALL setup_ROI_grids_and_output_files( region)

    ! Create the restart files for all the model components
    CALL create_restart_files_ice_model   ( region%mesh, region%ice)
    CALL create_restart_file_thermo       ( region%mesh, region%ice)
    CALL create_restart_file_climate_model( region%mesh, region%climate, region%name)
    CALL create_restart_file_ocean_model  ( region%mesh, region%ocean  , region%name)
    CALL create_restart_file_SMB_model    ( region%mesh, region%SMB    , region%name)
    CALL create_restart_file_BMB_model    ( region%mesh, region%BMB    , region%name)
    CALL create_restart_file_GIA_model    ( region%mesh, region%GIA    , region%name)

    ! Initialise the output transects
    call initialise_transects( region)

    ! Create the scalar regional output file
    CALL create_scalar_regional_output_file( region)

    ! Set output writing time to start of run, so the initial state will be written to output
    IF (C%do_create_netcdf_output) THEN
      region%output_t_next = C%start_time_of_run
      region%output_restart_t_next = C%start_time_of_run
      region%output_grid_t_next = C%start_time_of_run
    ELSE
      region%output_t_next = C%end_time_of_run
      region%output_restart_t_next = C%end_time_of_run
      region%output_grid_t_next = C%end_time_of_run
    END IF

    ! Confirm that the current set of mesh output files match the current model mesh
    ! (set to false whenever a new mesh is created,
    ! and set to true whenever a new set of output files is created)

    region%output_files_match_current_mesh = .TRUE.

    ! ===== Finalisation =====
    ! ========================

    ! Print to screen
    IF (par%primary) WRITE(0,'(A)') ' Finished initialising model region ' // colour_string( TRIM( region%long_name),'light blue')

    ! Finalise routine path
    CALL finalise_routine( routine_name)

  END SUBROUTINE initialise_model_region

  SUBROUTINE setup_first_mesh( region)
    ! Set up the first model mesh

    IMPLICIT NONE

    ! In/output variables:
    TYPE(type_model_region),                             INTENT(INOUT) :: region

    ! Local variables:
    CHARACTER(LEN=256), PARAMETER                                      :: routine_name = 'setup_first_mesh'
    CHARACTER(LEN=256)                                                 :: choice_initial_mesh
    CHARACTER(LEN=256)                                                 :: mesh_name

    ! Add routine to path
    CALL init_routine( routine_name)

    ! Print to screen
    IF (par%primary) WRITE(0,'(A)') '   Setting up the first mesh for model region ' // colour_string( region%name,'light blue') // '...'

    ! Get settings from config
    IF     (region%name == 'NAM') THEN
      choice_initial_mesh = C%choice_initial_mesh_NAM
    ELSEIF (region%name == 'EAS') THEN
      choice_initial_mesh = C%choice_initial_mesh_EAS
    ELSEIF (region%name == 'GRL') THEN
      choice_initial_mesh = C%choice_initial_mesh_GRL
    ELSEIF (region%name == 'ANT') THEN
      choice_initial_mesh = C%choice_initial_mesh_ANT
    ELSE
      CALL crash('unknown region name "' // TRIM( region%name) // '"!')
    END IF

    ! Mesh name
    mesh_name = 'model_mesh_' // TRIM( region%name) // '_00001'

    ! Calculate a new mesh based on the initial ice-sheet geometry, or read an existing mesh from a file
    IF     (choice_initial_mesh == 'calc_from_initial_geometry') THEN
      region%time_mesh_was_created = C%start_time_of_run
      CALL setup_first_mesh_from_initial_geometry( mesh_name, region)
    ELSEIF (choice_initial_mesh == 'read_from_file') THEN
      region%time_mesh_was_created = C%start_time_of_run - 2._dp * C%dt_mesh_update_min ! So that we allow a mesh update right at the start
      CALL setup_first_mesh_from_file( mesh_name, region)
    ELSE
      CALL crash('unknown choice_initial_mesh "' // TRIM( choice_initial_mesh) // '"!')
    END IF

    ! Write the mesh creation success message to the terminal
    CALL write_mesh_success( region%mesh)

    ! Finalise routine path
    CALL finalise_routine( routine_name)

  END SUBROUTINE setup_first_mesh

  SUBROUTINE setup_first_mesh_from_initial_geometry( mesh_name, region)
    ! Set up the first model mesh based on the initial ice-sheet geometry

    IMPLICIT NONE

    ! In/output variables:
    CHARACTER(LEN=256),                                  INTENT(IN)    :: mesh_name
    TYPE(type_model_region),                             INTENT(INOUT) :: region

    ! Local variables:
    CHARACTER(LEN=256), PARAMETER                                      :: routine_name = 'setup_first_mesh_from_initial_geometry'
    REAL(dp)                                                           :: xmin, xmax, ymin, ymax
    REAL(dp)                                                           :: lambda_M, phi_M, beta_stereo

    ! Add routine to path
    CALL init_routine( routine_name)

    ! Print to screen
    IF (par%primary) WRITE(0,'(A)') '     Creating mesh from initial geometry...'

    ! Determine model domain
    IF     (region%name == 'NAM') THEN
      xmin        = C%xmin_NAM
      xmax        = C%xmax_NAM
      ymin        = C%ymin_NAM
      ymax        = C%ymax_NAM
      lambda_M    = C%lambda_M_NAM
      phi_M       = C%phi_M_NAM
      beta_stereo = C%beta_stereo_NAM
    ELSEIF (region%name == 'EAS') THEN
      xmin        = C%xmin_EAS
      xmax        = C%xmax_EAS
      ymin        = C%ymin_EAS
      ymax        = C%ymax_EAS
      lambda_M    = C%lambda_M_EAS
      phi_M       = C%phi_M_EAS
      beta_stereo = C%beta_stereo_EAS
    ELSEIF (region%name == 'GRL') THEN
      xmin        = C%xmin_GRL
      xmax        = C%xmax_GRL
      ymin        = C%ymin_GRL
      ymax        = C%ymax_GRL
      lambda_M    = C%lambda_M_GRL
      phi_M       = C%phi_M_GRL
      beta_stereo = C%beta_stereo_GRL
    ELSEIF (region%name == 'ANT') THEN
      xmin        = C%xmin_ANT
      xmax        = C%xmax_ANT
      ymin        = C%ymin_ANT
      ymax        = C%ymax_ANT
      lambda_M    = C%lambda_M_ANT
      phi_M       = C%phi_M_ANT
      beta_stereo = C%beta_stereo_ANT
    ELSE
      CALL crash('unknown region name "' // TRIM( region%name) // '"!')
    END IF

    ! Determine if the initial geometry is provided gridded or meshed
    IF (ALLOCATED( region%refgeo_init%grid_raw%x)) THEN
      ! Gridded

      ! Safety
      IF (ALLOCATED( region%refgeo_init%mesh_raw%V)) CALL crash('found boht grid and mesh in region%refgeo_init!')

      ! Create mesh from gridded initial geometry data
      CALL create_mesh_from_gridded_geometry( region%name, mesh_name, &
        region%refgeo_init%grid_raw, &
        region%refgeo_init%Hi_grid_raw, &
        region%refgeo_init%Hb_grid_raw, &
        region%refgeo_init%Hs_grid_raw, &
        region%refgeo_init%SL_grid_raw, &
        xmin, xmax, ymin, ymax, lambda_M, phi_M, beta_stereo, &
        region%mesh)

    ELSEIF (ALLOCATED( region%refgeo_init%mesh_raw%V)) THEN
      ! Meshed

      ! Safety
      IF (ALLOCATED( region%refgeo_init%grid_raw%x)) CALL crash('found boht grid and mesh in region%refgeo_init!')

      ! Create mesh from meshed initial geometry data
      CALL create_mesh_from_meshed_geometry( region%name, mesh_name, &
        region%refgeo_init%mesh_raw, &
        region%refgeo_init%Hi_mesh_raw, &
        region%refgeo_init%Hb_mesh_raw, &
        region%refgeo_init%Hs_mesh_raw, &
        region%refgeo_init%SL_mesh_raw, &
        xmin, xmax, ymin, ymax, lambda_M, phi_M, beta_stereo, &
        region%mesh)

    ELSE
      CALL crash('no grid or mesh is found in region%refgeo_init!')
    END IF

    ! Finalise routine path
    CALL finalise_routine( routine_name)

  END SUBROUTINE setup_first_mesh_from_initial_geometry

  SUBROUTINE setup_first_mesh_from_file( mesh_name, region)
    ! Set up the first model mesh from an external NetCDF file

    IMPLICIT NONE

    ! In/output variables:
    CHARACTER(LEN=256),                                  INTENT(IN)    :: mesh_name
    TYPE(type_model_region),                             INTENT(INOUT) :: region

    ! Local variables:
    CHARACTER(LEN=256), PARAMETER                                      :: routine_name = 'setup_first_mesh'
    REAL(dp)                                                           :: xmin, xmax, ymin, ymax
    REAL(dp)                                                           :: lambda_M, phi_M, beta_stereo
    CHARACTER(LEN=256)                                                 :: filename_initial_mesh
    INTEGER                                                            :: ncid

    ! Add routine to path
    CALL init_routine( routine_name)

    ! Determine model domain
    IF     (region%name == 'NAM') THEN
      xmin        = C%xmin_NAM
      xmax        = C%xmax_NAM
      ymin        = C%ymin_NAM
      ymax        = C%ymax_NAM
      lambda_M    = C%lambda_M_NAM
      phi_M       = C%phi_M_NAM
      beta_stereo = C%beta_stereo_NAM
    ELSEIF (region%name == 'EAS') THEN
      xmin        = C%xmin_EAS
      xmax        = C%xmax_EAS
      ymin        = C%ymin_EAS
      ymax        = C%ymax_EAS
      lambda_M    = C%lambda_M_EAS
      phi_M       = C%phi_M_EAS
      beta_stereo = C%beta_stereo_EAS
    ELSEIF (region%name == 'GRL') THEN
      xmin        = C%xmin_GRL
      xmax        = C%xmax_GRL
      ymin        = C%ymin_GRL
      ymax        = C%ymax_GRL
      lambda_M    = C%lambda_M_GRL
      phi_M       = C%phi_M_GRL
      beta_stereo = C%beta_stereo_GRL
    ELSEIF (region%name == 'ANT') THEN
      xmin        = C%xmin_ANT
      xmax        = C%xmax_ANT
      ymin        = C%ymin_ANT
      ymax        = C%ymax_ANT
      lambda_M    = C%lambda_M_ANT
      phi_M       = C%phi_M_ANT
      beta_stereo = C%beta_stereo_ANT
    ELSE
      CALL crash('unknown region name "' // TRIM( region%name) // '"!')
    END IF

    ! Get filename from config
    IF     (region%name == 'NAM') THEN
      filename_initial_mesh = C%filename_initial_mesh_NAM
    ELSEIF (region%name == 'EAS') THEN
      filename_initial_mesh = C%filename_initial_mesh_EAS
    ELSEIF (region%name == 'GRL') THEN
      filename_initial_mesh = C%filename_initial_mesh_GRL
    ELSEIF (region%name == 'ANT') THEN
      filename_initial_mesh = C%filename_initial_mesh_ANT
    ELSE
      CALL crash('unknown region name "' // TRIM( region%name) // '"!')
    END IF

    ! Exception for when we want to flexible read the last output file of a previous UFEMISM simulation
    if (index( filename_initial_mesh,'_LAST.nc') > 1) then
      call find_last_output_file( filename_initial_mesh)
    end if

    ! Print to screen
    IF (par%primary) WRITE(0,'(A)') '   Reading mesh from file "' // colour_string( TRIM( filename_initial_mesh),'light blue') // '"...'

    ! Read the mesh from the NetCDF file
    CALL open_existing_netcdf_file_for_reading( filename_initial_mesh, ncid)
    CALL setup_mesh_from_file(                  filename_initial_mesh, ncid, region%mesh)
    CALL close_netcdf_file(                                            ncid)

    ! Give the mesh a nice name
    region%mesh%name = mesh_name

    ! Safety - check if the mesh we read from the file matches this region's domain and projection
    IF (region%mesh%xmin        /= xmin       ) CALL crash('expected xmin        = {dp_01}, found {dp_02}', dp_01 = xmin       , dp_02 = region%mesh%xmin       )
    IF (region%mesh%xmax        /= xmax       ) CALL crash('expected xmax        = {dp_01}, found {dp_02}', dp_01 = xmax       , dp_02 = region%mesh%xmax       )
    IF (region%mesh%ymin        /= ymin       ) CALL crash('expected ymin        = {dp_01}, found {dp_02}', dp_01 = ymin       , dp_02 = region%mesh%ymin       )
    IF (region%mesh%ymax        /= ymax       ) CALL crash('expected ymax        = {dp_01}, found {dp_02}', dp_01 = ymax       , dp_02 = region%mesh%ymax       )
    IF (region%mesh%lambda_M    /= lambda_M   ) CALL crash('expected lambda_M    = {dp_01}, found {dp_02}', dp_01 = lambda_M   , dp_02 = region%mesh%lambda_M   )
    IF (region%mesh%phi_M       /= phi_M      ) CALL crash('expected phi_M       = {dp_01}, found {dp_02}', dp_01 = phi_M      , dp_02 = region%mesh%phi_M      )
    IF (region%mesh%beta_stereo /= beta_stereo) CALL crash('expected beta_stereo = {dp_01}, found {dp_02}', dp_01 = beta_stereo, dp_02 = region%mesh%beta_stereo)

    ! Finalise routine path
    CALL finalise_routine( routine_name)

  END SUBROUTINE setup_first_mesh_from_file

  SUBROUTINE setup_ROI_grids_and_output_files( region)
    ! Set up the (high-resolution) square grids and output files
    ! for this model region's Regions of Interest

    IMPLICIT NONE

    ! In/output variables:
    TYPE(type_model_region),        INTENT(INOUT) :: region

    ! Local variables:
    CHARACTER(LEN=256), PARAMETER                 :: routine_name = 'setup_ROI_grids_and_output_files'
    REAL(dp)                                      :: dx_ROI
    CHARACTER(LEN=256)                            :: all_names_ROI, name_ROI
    INTEGER                                       :: i
    REAL(dp), DIMENSION(:,:  ), ALLOCATABLE       :: poly_ROI
    REAL(dp)                                      :: xmin, xmax, ymin, ymax, xmid, ymid, dx, dy
    CHARACTER(LEN=256)                            :: grid_name

    ! Add routine to path
    CALL init_routine( routine_name)

    ! If no regions of interest are specified, do nothing
    IF (C%choice_regions_of_interest == '') THEN
      CALL finalise_routine( routine_name)
      RETURN
    END IF

    ! Determine the resolution for this region's region-of-interest output files
    SELECT CASE (region%name)
      CASE ('NAM')
        dx_ROI = C%dx_output_grid_ROI_NAM
      CASE ('EAS')
        dx_ROI = C%dx_output_grid_ROI_EAS
      CASE ('GRL')
        dx_ROI = C%dx_output_grid_ROI_GRL
      CASE ('ANT')
        dx_ROI = C%dx_output_grid_ROI_ANT
      CASE DEFAULT
        CALL crash('unknown region name "' // TRIM( region%name) // '"!')
    END SELECT

    ! Initialise
    region%nROI = 0

    ! Go over all listed regions of interest
    all_names_ROI = C%choice_regions_of_interest

    DO WHILE (.TRUE.)

      ! == Parse list of input ROIs
      ! ===========================

      ! Get the first region of interest from the list
      i = INDEX( all_names_ROI, '||')
      IF (i == 0) THEN
        ! There is only one left in the list
        name_ROI = TRIM( all_names_ROI)
        all_names_ROI = ''
      ELSE
        ! Get the first first one from the list and remove it
        name_ROI = all_names_ROI( 1:i-1)
        all_names_ROI = all_names_ROI( i+2:LEN_TRIM( all_names_ROI))
      END IF

      ! == Check validity of requested ROIs
      ! ===================================

      ! Check if current region is indeed defined in the model
      SELECT CASE (name_ROI)
        CASE ('')
         ! No region requested: don't need to do anything
         EXIT
        CASE ('PineIsland','Thwaites','Amery','RiiserLarsen','SipleCoast','LarsenC','TransMounts','DotsonCrosson', 'Franka_WAIS', & ! Antarctica
              'Narsarsuaq','Nuuk','Jakobshavn','NGIS','Qaanaaq', &                                                   ! Greenland
              'Patagonia', &                                                                                         ! Patagonia
              'Tijn_test_ISMIP_HOM_A','CalvMIP_quarter')                                                             ! Idealised
          ! List of known regions of interest: these pass the test
        CASE DEFAULT
          ! Region not found
          CALL crash('unknown region of interest "' // TRIM( name_ROI) // '"!')
      END SELECT

      ! == Calculate ROIs
      ! =================

      ! Calculate the polygon describing the specified region of interest
      SELECT CASE (region%name)
        CASE ('NAM')
          ! North america

          SELECT CASE (name_ROI)
            CASE DEFAULT
              ! Requested area not in this model domain; skip
              CYCLE
          END SELECT

        CASE ('EAS')
          ! Eurasia

          SELECT CASE (name_ROI)
            CASE DEFAULT
              ! Requested area not in this model domain; skip
              CYCLE
          END SELECT

        CASE ('GRL')
          ! Greenland

          SELECT CASE (name_ROI)
            CASE ('Narsarsuaq')
              CALL calc_polygon_Narsarsuaq( poly_ROI)
            CASE ('Nuuk')
              CALL calc_polygon_Nuuk( poly_ROI)
            CASE ('Jakobshavn')
              CALL calc_polygon_Jakobshavn( poly_ROI)
            CASE ('NGIS')
              CALL calc_polygon_NGIS( poly_ROI)
            CASE ('Qaanaaq')
              CALL calc_polygon_Qaanaaq( poly_ROI)
            CASE DEFAULT
              ! Requested area not in this model domain; skip
              CYCLE
          END SELECT

        CASE ('ANT')

          SELECT CASE (name_ROI)
            CASE ('PineIsland')
              CALL calc_polygon_Pine_Island_Glacier( poly_ROI)
            CASE ('Thwaites')
              CALL calc_polygon_Thwaites_Glacier( poly_ROI)
            CASE ('Amery')
              CALL calc_polygon_Amery_ice_shelf( poly_ROI)
            CASE ('RiiserLarsen')
              CALL calc_polygon_Riiser_Larsen_ice_shelf( poly_ROI)
            CASE ('SipleCoast')
              CALL calc_polygon_Siple_Coast( poly_ROI)
            CASE ('LarsenC')
              CALL calc_polygon_Larsen_ice_shelf( poly_ROI)
            CASE ('TransMounts')
              CALL calc_polygon_Transantarctic_Mountains( poly_ROI)
            CASE ('DotsonCrosson')
              CALL calc_polygon_DotsonCrosson_ice_shelf( poly_ROI)
            CASE ('Patagonia')
              CALL calc_polygon_Patagonia( poly_ROI)
            CASE ('Tijn_test_ISMIP_HOM_A')
              CALL calc_polygon_Tijn_test_ISMIP_HOM_A( poly_ROI)
            CASE ('CalvMIP_quarter')
              ! Not interesting; skip
              CYCLE
            CASE ('Franka_WAIS')
              CALL calc_polygon_Franka_WAIS( poly_ROI)
            CASE DEFAULT
              ! Requested area not in this model domain; skip
              CYCLE
          END SELECT

        CASE DEFAULT
          CALL crash('unknown region name "' // region%name // '"!')
      END SELECT

      ! Add to this region's regions of interest
      region%nROI = region%nROI + 1

      ! Determine the bounds of this region of interest's square domain
      xmin = MINVAL( poly_ROI( :,1))
      xmax = MAXVAL( poly_ROI( :,1))
      ymin = MINVAL( poly_ROI( :,2))
      ymax = MAXVAL( poly_ROI( :,2))

      ! Make it 20% in all directions to fully cover the hi-res area
      xmid = (xmin + xmax) / 2._dp
      ymid = (ymin + ymax) / 2._dp
      dx   = xmax - xmid;
      dy   = ymax - ymid
      xmin = xmid - dx * 1.2_dp
      xmax = xmid + dx * 1.2_dp
      ymin = ymid - dy * 1.2_dp
      ymax = ymid + dy * 1.2_dp

      ! Set up a square grid for this region of interest
      grid_name = 'square_grid_output_' // region%name // '_ROI_' // TRIM( name_ROI)
      CALL setup_square_grid( grid_name, xmin, xmax, ymin, ymax, dx_ROI, region%output_grids_ROI( region%nROI), &
        region%mesh%lambda_M, region%mesh%phi_M, region%mesh%beta_stereo)

      ! Create an output file for this region of interest
      region%output_filenames_grid_ROI( region%nROI) = TRIM( C%output_dir) // 'main_output_' // region%name // '_grid_ROI_' // TRIM( name_ROI) // '.nc'
      CALL create_main_regional_output_file_grid_ROI( region, region%output_grids_ROI( region%nROI), region%output_filenames_grid_ROI( region%nROI))

      ! Clean up after yourself
      DEALLOCATE( poly_ROI)

      ! If no names are left, we are finished
      IF (all_names_ROI == '') EXIT

    END DO ! DO WHILE (.TRUE.)

    ! Finalise routine path
    CALL finalise_routine( routine_name)

  END SUBROUTINE setup_ROI_grids_and_output_files

! ===== Mesh update =====
! =======================

  SUBROUTINE update_mesh( region)
    ! Update the model mesh

    IMPLICIT NONE

    ! In/output variables:
    TYPE(type_model_region),                             INTENT(INOUT) :: region

    ! Local variables:
    CHARACTER(LEN=256), PARAMETER                                      :: routine_name = 'update_mesh'
    REAL(dp)                                                           :: xmin, xmax, ymin, ymax
    REAL(dp)                                                           :: lambda_M, phi_M, beta_stereo
    INTEGER                                                            :: n_old, stat, n_new
    CHARACTER(LEN=5)                                                   :: n_new_str
    CHARACTER(LEN=256)                                                 :: new_mesh_name
    TYPE(type_mesh)                                                    :: mesh_new
    REAL(dp)                                                           :: tstart, tstop
    CHARACTER(LEN=256)                                                 :: str

    ! Add routine to path
    CALL init_routine( routine_name)

    ! We want to know how long this takes, just to show off...
    tstart = MPI_WTIME()

    ! Print to screen
    IF (par%primary) WRITE(0,'(A)') ''
    IF (par%primary) WRITE(0,'(A)') '   Creating a new mesh for model region ' // colour_string( region%name,'light blue') // '...'

    ! Determine model domain
    IF     (region%name == 'NAM') THEN
      xmin        = C%xmin_NAM
      xmax        = C%xmax_NAM
      ymin        = C%ymin_NAM
      ymax        = C%ymax_NAM
      lambda_M    = C%lambda_M_NAM
      phi_M       = C%phi_M_NAM
      beta_stereo = C%beta_stereo_NAM
    ELSEIF (region%name == 'EAS') THEN
      xmin        = C%xmin_EAS
      xmax        = C%xmax_EAS
      ymin        = C%ymin_EAS
      ymax        = C%ymax_EAS
      lambda_M    = C%lambda_M_EAS
      phi_M       = C%phi_M_EAS
      beta_stereo = C%beta_stereo_EAS
    ELSEIF (region%name == 'GRL') THEN
      xmin        = C%xmin_GRL
      xmax        = C%xmax_GRL
      ymin        = C%ymin_GRL
      ymax        = C%ymax_GRL
      lambda_M    = C%lambda_M_GRL
      phi_M       = C%phi_M_GRL
      beta_stereo = C%beta_stereo_GRL
    ELSEIF (region%name == 'ANT') THEN
      xmin        = C%xmin_ANT
      xmax        = C%xmax_ANT
      ymin        = C%ymin_ANT
      ymax        = C%ymax_ANT
      lambda_M    = C%lambda_M_ANT
      phi_M       = C%phi_M_ANT
      beta_stereo = C%beta_stereo_ANT
    ELSE
      CALL crash('unknown region name "' // TRIM( region%name) // '"!')
    END IF

    ! Create numbered name for the new mesh
    CALL str2int( region%mesh%name( 16:20), n_old, stat)
    IF (stat /= 0) CALL crash('couldnt read number of old mesh!')
    n_new = n_old + 1
    CALL int2str( n_new, n_new_str)
    new_mesh_name = 'model_mesh_' // TRIM( region%name) // '_' // n_new_str

    ! Create a mesh from the modelled ice geometry
    CALL create_mesh_from_meshed_geometry( region%name, new_mesh_name, &
      region%mesh, &
      region%ice%Hi, &
      region%ice%Hb, &
      region%ice%Hs, &
      region%ice%SL, &
      xmin, xmax, ymin, ymax, lambda_M, phi_M, beta_stereo, &
      mesh_new)

    ! Write the mesh creation success message to the terminal
    CALL write_mesh_success( mesh_new)

    ! Remap the reference geometries to the new mesh (deallocation of old data happens in there)
    CALL initialise_reference_geometries_on_model_mesh( region%name, mesh_new, region%refgeo_init, region%refgeo_PD, region%refgeo_GIAeq)

    ! Remap all the model data from the old mesh to the new mesh
    CALL remap_ice_dynamics_model(    region%mesh, mesh_new, region%ice,     region%refgeo_PD, region%SMB, region%BMB, region%LMB, region%AMB, region%GIA, region%time, region%name)
    CALL remap_climate_model(         region%mesh, mesh_new, region%climate, region%forcing, region%name)
<<<<<<< HEAD
    CALL remap_ocean_model(           region%mesh, mesh_new,                 region%ocean  , region%name)
    CALL remap_SMB_model(             region%mesh, mesh_new,                 region%SMB    , region%name)
    CALL remap_BMB_model(             region%mesh, mesh_new, region%ice,     region%ocean, region%BMB    , region%name, region%time)
=======
    CALL remap_ocean_model(           region%mesh, mesh_new, region%ice,     region%ocean  , region%name)
    CALL remap_SMB_model(             region%mesh, mesh_new,                 region%SMB    , region%name)
    CALL remap_BMB_model(             region%mesh, mesh_new, region%ice,     region%ocean,   region%BMB    , region%name, region%time)
>>>>>>> 66a3fc8d
    CALL remap_LMB_model(             region%mesh, mesh_new,                 region%LMB    , region%name)
    CALL remap_AMB_model(             region%mesh, mesh_new,                 region%AMB                 )
    CALL remap_GIA_model(             region%mesh, mesh_new,                 region%GIA    , region%refgeo_GIAeq, region%ELRA)
    call remap_tracer_tracking_model( region%mesh, mesh_new, region%tracer_tracking, region%time)

    ! Set all model component timers so that they will all be run right after the mesh update
    region%ice%t_Hi_next  = region%time
    region%ice%t_Ti_next  = region%time
    region%climate%t_next = region%time
    region%ocean%t_next   = region%time
    region%SMB%t_next     = region%time
    region%BMB%t_next     = region%time
    region%LMB%t_next     = region%time
    region%GIA%t_next     = region%time

    ! Throw away the mapping operators involving the old mesh
    CALL clear_all_maps_involving_this_mesh( region%mesh)

    ! Deallocate the old mesh, bind the region%mesh pointers to the new mesh.
    CALL deallocate_mesh( region%mesh)
    region%mesh = mesh_new
    region%time_mesh_was_created = region%time

    ! Confirm that the current set of mesh output files do not match the current model mesh
    ! (set to false whenever a new mesh is created,
    ! and set to true whenever a new set of output files is created)

    region%output_files_match_current_mesh = .FALSE.

    ! We want to know how long this takes, just to show off...
    tstop = MPI_WTIME()

    ! Print to screen
    str = '   Finished the mesh update in {dp_01} seconds'
    CALL insert_val_into_string_dp( str, '{dp_01}', tstop-tstart)
    IF (par%primary) WRITE(0,'(A)') str

    ! Finalise routine path
    CALL finalise_routine( routine_name)

  END SUBROUTINE update_mesh

  SUBROUTINE calc_mesh_fitness_coefficient( mesh, ice, f)
    ! Calculate the fitness coefficient of the current mesh, which is defined as the
    ! fraction of the grounding line that is still covered by a good-resolution mesh

    IMPLICIT NONE

    ! In/output variables:
    TYPE(type_mesh),                                     INTENT(IN)    :: mesh
    TYPE(type_ice_model),                                INTENT(IN)    :: ice
    REAL(dp),                                            INTENT(OUT)   :: f

    ! Local variables:
    CHARACTER(LEN=256), PARAMETER                                      :: routine_name = 'calc_mesh_fitness_coefficient'
    INTEGER                                                            :: vi, ierr
    INTEGER                                                            :: nV_grounding_line_tot, nV_calving_front_tot, nV_ice_front_tot, nV_coastline_tot
    INTEGER                                                            :: nV_grounding_line_bad, nV_calving_front_bad, nV_ice_front_bad, nV_coastline_bad
    REAL(dp)                                                           :: f_grounding_line, f_calving_front, f_ice_front, f_coastline

    ! Add routine to path
    CALL init_routine( routine_name)

    ! Initialise
    nV_grounding_line_tot     = 0
    nV_calving_front_tot      = 0
    nV_ice_front_tot          = 0
    nV_coastline_tot          = 0

    nV_grounding_line_bad     = 0
    nV_calving_front_bad      = 0
    nV_ice_front_bad          = 0
    nV_coastline_bad          = 0

    ! Check resolution criteria

    DO vi = mesh%vi1, mesh%vi2

      ! Check resolution criteria for the different lines

      ! Grounding line
      IF (ice%mask_gl_gr( vi) .OR. ice%mask_gl_fl( vi)) THEN
        nV_grounding_line_tot = nV_grounding_line_tot + 1
        IF (mesh%R( vi) > C%maximum_resolution_grounding_line * C%mesh_resolution_tolerance) THEN
          nV_grounding_line_bad = nV_grounding_line_bad + 1
        END IF
      END IF ! IF (ice%mask_gl_gr( vi) .OR. ice%mask_gl_fl( vi)) THEN

      ! Calving front
      IF (ice%mask_cf_gr( vi) .OR. ice%mask_cf_fl( vi)) THEN
        nV_calving_front_tot = nV_calving_front_tot + 1
        IF (mesh%R( vi) > C%maximum_resolution_calving_front * C%mesh_resolution_tolerance) THEN
          nV_calving_front_bad = nV_calving_front_bad + 1
        END IF
      END IF ! IF (ice%mask_gl_gr( vi) .OR. ice%mask_gl_fl( vi)) THEN

      ! Ice front
      IF (ice%mask_margin( vi)) THEN
        nV_ice_front_tot = nV_ice_front_tot + 1
        IF (mesh%R( vi) > C%maximum_resolution_ice_front * C%mesh_resolution_tolerance) THEN
          nV_ice_front_bad = nV_ice_front_bad + 1
        END IF
      END IF ! IF (ice%mask_gl_gr( vi) .OR. ice%mask_gl_fl( vi)) THEN

      ! Coastline
      IF (ice%mask_coastline( vi)) THEN
        nV_coastline_tot = nV_coastline_tot + 1
        IF (mesh%R( vi) > C%maximum_resolution_coastline * C%mesh_resolution_tolerance) THEN
          nV_coastline_bad = nV_coastline_bad + 1
        END IF
      END IF ! IF (ice%mask_gl_gr( vi) .OR. ice%mask_gl_fl( vi)) THEN

    END DO ! DO vi = mesh%vi1, mesh%vi2

    ! Gather data from all processes
    CALL MPI_ALLREDUCE( MPI_IN_PLACE, nV_grounding_line_tot, 1, MPI_INTEGER, MPI_SUM, MPI_COMM_WORLD, ierr)
    CALL MPI_ALLREDUCE( MPI_IN_PLACE, nV_calving_front_tot , 1, MPI_INTEGER, MPI_SUM, MPI_COMM_WORLD, ierr)
    CALL MPI_ALLREDUCE( MPI_IN_PLACE, nV_ice_front_tot     , 1, MPI_INTEGER, MPI_SUM, MPI_COMM_WORLD, ierr)
    CALL MPI_ALLREDUCE( MPI_IN_PLACE, nV_coastline_tot     , 1, MPI_INTEGER, MPI_SUM, MPI_COMM_WORLD, ierr)
    CALL MPI_ALLREDUCE( MPI_IN_PLACE, nV_grounding_line_bad, 1, MPI_INTEGER, MPI_SUM, MPI_COMM_WORLD, ierr)
    CALL MPI_ALLREDUCE( MPI_IN_PLACE, nV_calving_front_bad , 1, MPI_INTEGER, MPI_SUM, MPI_COMM_WORLD, ierr)
    CALL MPI_ALLREDUCE( MPI_IN_PLACE, nV_ice_front_bad     , 1, MPI_INTEGER, MPI_SUM, MPI_COMM_WORLD, ierr)
    CALL MPI_ALLREDUCE( MPI_IN_PLACE, nV_coastline_bad     , 1, MPI_INTEGER, MPI_SUM, MPI_COMM_WORLD, ierr)

    ! Calculate mesh fitness

    IF (nV_grounding_line_tot > 0) THEN
      f_grounding_line = 1._dp - REAL( nV_grounding_line_bad,dp) / REAL( nV_grounding_line_tot,dp)
    ELSE
      f_grounding_line = 1._dp
    END IF

    IF (nV_calving_front_tot > 0) THEN
      f_calving_front = 1._dp - REAL( nV_calving_front_bad,dp) / REAL( nV_calving_front_tot,dp)
    ELSE
      f_calving_front = 1._dp
    END IF

    IF (nV_ice_front_tot > 0) THEN
      f_ice_front = 1._dp - REAL( nV_ice_front_bad,dp) / REAL( nV_ice_front_tot,dp)
    ELSE
      f_ice_front = 1._dp
    END IF

    IF (nV_coastline_tot > 0) THEN
      f_coastline = 1._dp - REAL( nV_coastline_bad,dp) / REAL( nV_coastline_tot,dp)
    ELSE
      f_coastline = 1._dp
    END IF

    f = MINVAL( [f_grounding_Line, f_calving_front, f_ice_front, f_coastline])

    ! Finalise routine path
    CALL finalise_routine( routine_name)

  END SUBROUTINE calc_mesh_fitness_coefficient

! ===== Extras =====
! ==================

  SUBROUTINE time_display( region, t_end, dt_av, ndt_av)
    ! Little time display for the screen

    USE, INTRINSIC :: ISO_C_BINDING, ONLY: c_carriage_return

    IMPLICIT NONE

    ! Input/Ouput variables
    TYPE(type_model_region),                             INTENT(IN)    :: region
    REAL(dp),                                            INTENT(IN)    :: t_end
    REAL(dp),                                            INTENT(IN)    :: dt_av
    INTEGER,                                             INTENT(IN)    :: ndt_av

    ! Local variables
    REAL(dp)                                                           :: dt_ice
    CHARACTER(LEN=9)                                                   :: r_time, r_step, r_adv

    dt_ice = region%ice%t_Hi_next - region%ice%t_Hi_prev

    IF (region%time < t_end) THEN
      r_adv = "no"
      WRITE( r_time,"(F8.3)") MIN( region%time,t_end) / 1000._dp
      WRITE( r_step,"(F6.3)") MAX( dt_ice, C%dt_ice_min)
      WRITE( *     ,"(A)", ADVANCE = TRIM( r_adv)) c_carriage_return // &
              "   t = " // TRIM( r_time) // " kyr - dt = " // TRIM( r_step) // " yr"
    ELSE
      r_adv = "yes"
      WRITE( r_time,"(F8.3)") MIN( region%time,t_end) / 1000._dp
      WRITE( r_step,"(F6.3)") dt_av / REAL( ndt_av,dp)
      WRITE( *     ,"(A)", ADVANCE = TRIM( r_adv)) c_carriage_return // &
            "   t = " // TRIM( r_time) // " kyr - dt_av = " // TRIM( r_step) // " yr"
    END IF
    IF (region%time == region%output_t_next .OR. &
        region%time == region%output_restart_t_next .OR. &
        region%time == region%output_grid_t_next) THEN
      r_adv = "yes"
      WRITE( *,"(A)", ADVANCE = TRIM( r_adv)) c_carriage_return
    END IF

  END SUBROUTINE time_display

  SUBROUTINE apply_regional_corrections( region)
    ! Apply some regional modifications to a few fields which
    ! require other fields that are usually initialised later
    ! than the fields of interest.

    IMPLICIT NONE

    ! In/output variables:
    TYPE(type_model_region), INTENT(INOUT) :: region

    ! Local variables:
    CHARACTER(LEN=256), PARAMETER          :: routine_name = 'apply_regional_corrections'
    INTEGER                                :: vi

    ! Add routine to path
    CALL init_routine( routine_name)

    IF (par%primary) WRITE(0,'(A)') '   Implementing regional corrections...'

    ! === SMB over ice-free land ===
    ! ==============================

    ! If so desired, remove positive SMB over ice-free land
    IF (C%do_SMB_removal_icefree_land) THEN
      DO vi = region%mesh%vi1, region%mesh%vi2
        IF (region%ice%mask_icefree_land( vi)) region%SMB%SMB( vi) = MIN( region%SMB%SMB( vi), 0._dp)
      END DO
    END IF

    ! == Target dHi_dt
    ! ================

    ! If so desired, limit target dH/dt to available SMB. If the target dH/dt is positive,
    ! it will remove ice during the spinup; we don't want it removing more ice than the SMB
    ! is providing, to avoid friction inversions going crazy to keep the ice in place.
    IF (C%do_target_dHi_dt .AND. C%do_limit_target_dHi_dt_to_SMB) THEN
      DO vi = region%mesh%vi1, region%mesh%vi2
        IF (region%ice%dHi_dt_target( vi) > 0._dp) THEN
          region%ice%dHi_dt_target( vi) = MAX( 0._dp, MIN( region%ice%dHi_dt_target( vi), region%SMB%SMB( vi)))
        END IF
      END DO
    END IF

    ! Finalise routine path
    CALL finalise_routine( routine_name)

  END SUBROUTINE apply_regional_corrections

END MODULE UFEMISM_main_model<|MERGE_RESOLUTION|>--- conflicted
+++ resolved
@@ -121,11 +121,7 @@
       CALL run_thermodynamics_model( region)
 
       ! Calculate the climate
-<<<<<<< HEAD
       CALL run_climate_model( region%mesh, region%grid_smooth, region%ice, region%climate, region%forcing, region%name, region%time, region%SMB)
-=======
-      CALL run_climate_model( region%mesh, region%ice, region%climate, region%forcing, region%name, region%time)
->>>>>>> 66a3fc8d
 
       ! Calculate the ocean
       CALL run_ocean_model( region%mesh, region%ice, region%ocean, region%name, region%time)
@@ -498,12 +494,8 @@
 
     ! ===== Climate =====
     ! ===================
-<<<<<<< HEAD
 
     CALL initialise_climate_model( region%mesh, region%grid_smooth, region%ice, region%climate, region%forcing, region%name)
-=======
-    CALL initialise_climate_model( region%mesh, region%ice, region%climate, region%forcing, region%name)
->>>>>>> 66a3fc8d
 
     ! ===== Ocean =====
     ! =================
@@ -539,11 +531,7 @@
     ! ============================================================
 
     ! Run the models
-<<<<<<< HEAD
     CALL run_climate_model( region%mesh, region%grid_smooth, region%ice, region%climate, region%forcing, region%name, C%start_time_of_run)
-=======
-    CALL run_climate_model( region%mesh, region%ice, region%climate, region%forcing, region%name, C%start_time_of_run)
->>>>>>> 66a3fc8d
     CALL run_ocean_model( region%mesh, region%ice, region%ocean, region%name, C%start_time_of_run)
     CALL run_SMB_model( region%mesh, region%grid_smooth, region%ice, region%climate, region%SMB, region%name, C%start_time_of_run)
     CALL run_BMB_model( region%mesh, region%ice, region%ocean, region%refgeo_PD, region%SMB, region%BMB, region%name, C%start_time_of_run)
@@ -1213,15 +1201,9 @@
     ! Remap all the model data from the old mesh to the new mesh
     CALL remap_ice_dynamics_model(    region%mesh, mesh_new, region%ice,     region%refgeo_PD, region%SMB, region%BMB, region%LMB, region%AMB, region%GIA, region%time, region%name)
     CALL remap_climate_model(         region%mesh, mesh_new, region%climate, region%forcing, region%name)
-<<<<<<< HEAD
-    CALL remap_ocean_model(           region%mesh, mesh_new,                 region%ocean  , region%name)
-    CALL remap_SMB_model(             region%mesh, mesh_new,                 region%SMB    , region%name)
-    CALL remap_BMB_model(             region%mesh, mesh_new, region%ice,     region%ocean, region%BMB    , region%name, region%time)
-=======
     CALL remap_ocean_model(           region%mesh, mesh_new, region%ice,     region%ocean  , region%name)
     CALL remap_SMB_model(             region%mesh, mesh_new,                 region%SMB    , region%name)
     CALL remap_BMB_model(             region%mesh, mesh_new, region%ice,     region%ocean,   region%BMB    , region%name, region%time)
->>>>>>> 66a3fc8d
     CALL remap_LMB_model(             region%mesh, mesh_new,                 region%LMB    , region%name)
     CALL remap_AMB_model(             region%mesh, mesh_new,                 region%AMB                 )
     CALL remap_GIA_model(             region%mesh, mesh_new,                 region%GIA    , region%refgeo_GIAeq, region%ELRA)
