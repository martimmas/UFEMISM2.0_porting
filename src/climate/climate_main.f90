--- conflicted
+++ resolved
@@ -103,26 +103,20 @@
 
   END SUBROUTINE run_climate_model
 
-<<<<<<< HEAD
-  SUBROUTINE initialise_climate_model( mesh, grid, climate, forcing, region_name, ice)
-=======
-  SUBROUTINE initialise_climate_model( mesh, ice, climate, forcing, region_name)
->>>>>>> 9cfb5230
+! solved as
+  SUBROUTINE initialise_climate_model( mesh, grid, ice, climate, forcing, region_name)
+
     ! Initialise the climate model
 
     IMPLICIT NONE
 
     ! In- and output variables
     TYPE(type_mesh),                        INTENT(IN)    :: mesh
-<<<<<<< HEAD
     type(type_grid),                        intent(in)    :: grid
-=======
     TYPE(type_ice_model),                   INTENT(IN)    :: ice
->>>>>>> 9cfb5230
     TYPE(type_climate_model),               INTENT(OUT)   :: climate
     TYPE(type_global_forcing),              INTENT(INOUT) :: forcing
     CHARACTER(LEN=3),                       INTENT(IN)    :: region_name
-    type(type_ice_model), optional,         intent(in)    :: ice
 
     ! Local variables:
     CHARACTER(LEN=256), PARAMETER                         :: routine_name = 'initialise_climate_model'
@@ -168,13 +162,9 @@
     ELSEIF (choice_climate_model == 'idealised') THEN
       CALL initialise_climate_model_idealised( mesh, climate)
     ELSEIF (choice_climate_model == 'realistic') THEN
-<<<<<<< HEAD
-      CALL initialise_climate_model_realistic( mesh, climate, forcing, region_name)
+      CALL initialise_climate_model_realistic( mesh, ice, climate, forcing, region_name)
     ELSEIF (choice_climate_model == 'matrix') THEN
       call initialise_climate_matrix( mesh, grid, climate, region_name, ice%mask_noice, forcing)
-=======
-      CALL initialise_climate_model_realistic( mesh, ice, climate, forcing, region_name)
->>>>>>> 9cfb5230
     ELSE
       CALL crash('unknown choice_climate_model "' // TRIM( choice_climate_model) // '"')
     END IF
