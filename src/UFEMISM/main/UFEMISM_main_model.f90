--- conflicted
+++ resolved
@@ -986,11 +986,8 @@
          ! No region requested: don't need to do anything
          EXIT
         CASE ('PineIsland','Thwaites','Amery','RiiserLarsen','SipleCoast','LarsenC', &
-<<<<<<< HEAD
-              'TransMounts','DotsonCrosson', 'Franka_WAIS', 'Dotson_channel', 'Antarctic_Peninsula', &               ! Antarctica
-=======
-              'TransMounts','DotsonCrosson', 'Franka_WAIS', 'Dotson_channel','Wilkes', &                             ! Antarctica
->>>>>>> 4cd690c9
+              'TransMounts','DotsonCrosson', 'Franka_WAIS', 'Dotson_channel','Wilkes', &
+              'Antarctic_Peninsula', &                                                                               ! Antarctica
               'Narsarsuaq','Nuuk','Jakobshavn','NGIS','Qaanaaq', &                                                   ! Greenland
               'Patagonia', &                                                                                         ! Patagonia
               'CalvMIP_quarter')                                                             ! Idealised
@@ -1068,13 +1065,10 @@
               CYCLE
             CASE ('Franka_WAIS')
               CALL calc_polygon_Franka_WAIS( poly_ROI)
-<<<<<<< HEAD
+            CASE ('Wilkes')
+              CALL calc_polygon_Wilkes_basins( poly_ROI)
             CASE ('Antarctic_Peninsula')
               CALL calc_polygon_Antarctic_Peninsula( poly_ROI)
-=======
-            CASE ('Wilkes')
-              CALL calc_polygon_Wilkes_basins( poly_ROI)
->>>>>>> 4cd690c9
             CASE DEFAULT
               ! Requested area not in this model domain; skip
               CYCLE
