MODULE laddie_utilities

  ! Utilities for the laddie model

! ===== Preamble =====
! ====================
    
  USE precisions                                             , ONLY: dp
  USE mpi_basic                                              , ONLY: par, sync
  USE control_resources_and_error_messaging                  , ONLY: crash, init_routine, finalise_routine, colour_string
  USE model_configuration                                    , ONLY: C
  USE parameters
  USE mesh_types                                             , ONLY: type_mesh
  USE ice_model_types                                        , ONLY: type_ice_model
  USE laddie_model_types                                     , ONLY: type_laddie_model
  USE ocean_model_types                                      , ONLY: type_ocean_model
  USE reallocate_mod                                         , ONLY: reallocate_bounds
  USE ocean_utilities                                        , ONLY: interpolate_ocean_depth
  USE CSR_sparse_matrix_utilities                            , ONLY: type_sparse_matrix_CSR_dp, allocate_matrix_CSR_dist, add_entry_CSR_dist, add_empty_row_CSR_dist   
  USE mpi_distributed_memory                                 , ONLY: gather_to_all_dp_1D, gather_to_all_logical_1D

  IMPLICIT NONE
    
CONTAINS
    
! ===== Main routines =====
! =========================

<<<<<<< HEAD
  SUBROUTINE compute_ambient_TS( mesh, ice, ocean, laddie, Hstar)
    ! Initialise the laddie model
=======
  SUBROUTINE compute_ambient_TS( mesh, laddie, ocean, ice)
    ! Compute T and S of ambient ocean water at the depth of LADDIE's layer bottom
    ! through vertical interpolation
>>>>>>> f2ed98ca

    ! In- and output variables

    TYPE(type_mesh),                        INTENT(IN)    :: mesh
    TYPE(type_ice_model),                   INTENT(IN)    :: ice
    TYPE(type_ocean_model),                 INTENT(IN)    :: ocean
    TYPE(type_laddie_model),                INTENT(INOUT) :: laddie
    REAL(dp), DIMENSION(mesh%vi1:mesh%vi2), INTENT(IN)    :: Hstar

    ! Local variables:
    CHARACTER(LEN=256), PARAMETER                         :: routine_name = 'compute_ambient_TS'
    INTEGER                                               :: vi
 
    ! Add routine to path
    CALL init_routine( routine_name)

    ! Get T and S at layer base
    DO vi = mesh%vi1, mesh%vi2
       IF (ice%mask_floating_ice( vi)) THEN
         CALL interpolate_ocean_depth( C%nz_ocean, C%z_ocean, ocean%T( vi,:), Hstar( vi) - ice%Hib( vi), laddie%T_amb( vi))
         CALL interpolate_ocean_depth( C%nz_ocean, C%z_ocean, ocean%S( vi,:), Hstar( vi) - ice%Hib( vi), laddie%S_amb( vi))
       END IF
    END DO

    ! Finalise routine path
    CALL finalise_routine( routine_name)

  END SUBROUTINE compute_ambient_TS

  SUBROUTINE calc_laddie_flux_divergence_matrix_upwind( mesh, U, V, mask_floating, M_divQ)
    ! Calculate the ice flux divergence matrix M_divQ using an upwind scheme
    !
    ! The vertically averaged ice flux divergence represents the net ice volume (which,
    ! assuming constant density, is proportional to the ice mass) entering each Voronoi
    ! cell per unit time. This is found by calculating the ice fluxes through each
    ! shared Voronoi cell boundary, using an upwind scheme: if ice flows from vertex vi
    ! to vertex vj, the flux is found by multiplying the velocity at their shared
    ! boundary u_c with the ice thickness at vi (and, of course, the length L_c of the
    ! shared boundary). If instead it flows from vj to vi, u_c is multiplied with the
    ! ice thickness at vj.

    IMPLICIT NONE

    ! In/output variables:
    TYPE(type_mesh),                        INTENT(IN)    :: mesh
    REAL(dp), DIMENSION(mesh%ti1:mesh%ti2), INTENT(IN)    :: U
    REAL(dp), DIMENSION(mesh%ti1:mesh%ti2), INTENT(IN)    :: V
    LOGICAL, DIMENSION(mesh%vi1:mesh%vi2),  INTENT(IN)    :: mask_floating
    TYPE(type_sparse_matrix_CSR_dp),        INTENT(OUT)   :: M_divQ


    ! Local variables:
    CHARACTER(LEN=256), PARAMETER                         :: routine_name = 'calc_laddie_flux_divergence_matrix_upwind'
    REAL(dp), DIMENSION(mesh%ei1:mesh%ei2)                :: U_c, V_c
    REAL(dp), DIMENSION(mesh%nE)                          :: U_c_tot, V_c_tot
    INTEGER                                               :: ncols, ncols_loc, nrows, nrows_loc, nnz_est_proc
    INTEGER                                               :: vi, ci, ei, vj
    REAL(dp)                                              :: A_i, L_c
    REAL(dp)                                              :: D_x, D_y, D, u_perp
    REAL(dp), DIMENSION(0:mesh%nC_mem)                    :: cM_divQ
    LOGICAL, DIMENSION(mesh%nV)                           :: mask_floating_tot

    ! Add routine to path
    CALL init_routine( routine_name)

    ! Calculate vertically averaged ice velocities on the edges
    CALL map_laddie_velocities_from_b_to_c_2D( mesh, U, V, U_c, V_c)
    CALL gather_to_all_dp_1D( U_c, U_c_tot)
    CALL gather_to_all_dp_1D( V_c, V_c_tot)
    CALL gather_to_all_logical_1D( mask_floating, mask_floating_tot)

    ! == Initialise the matrix using the native UFEMISM CSR-matrix format
    ! ===================================================================

    ! Matrix size
    ncols           = mesh%nV      ! from
    ncols_loc       = mesh%nV_loc
    nrows           = mesh%nV      ! to
    nrows_loc       = mesh%nV_loc
    nnz_est_proc    = mesh%nV_loc + SUM( mesh%nC( mesh%vi1:mesh%vi2))

    CALL allocate_matrix_CSR_dist( M_divQ, nrows, ncols, nrows_loc, ncols_loc, nnz_est_proc)

    ! == Calculate coefficients
    ! =========================

    DO vi = mesh%vi1, mesh%vi2

      IF (mask_floating( vi)) THEN
        ! Initialise
        cM_divQ = 0._dp

        ! Loop over all connections of vertex vi
        DO ci = 1, mesh%nC( vi)

          ! Connection ci from vertex vi leads through edge ei to vertex vj
          ei = mesh%VE( vi,ci)
          vj = mesh%C(  vi,ci)

          ! TODO skip flux into grounded ice. Need mask_grounded_tot( vj)

          ! The Voronoi cell of vertex vi has area A_i
          A_i = mesh%A( vi)

          ! The shared Voronoi cell boundary section between the Voronoi cells
          ! of vertices vi and vj has length L_c
          L_c = mesh%Cw( vi,ci)

          ! Calculate vertically averaged ice velocity component perpendicular to this shared Voronoi cell boundary section
          D_x = mesh%V( vj,1) - mesh%V( vi,1)
          D_y = mesh%V( vj,2) - mesh%V( vi,2)
          D   = SQRT( D_x**2 + D_y**2)
          u_perp = U_c_tot( ei) * D_x/D + V_c_tot( ei) * D_y/D

          ! Calculate matrix coefficients
          ! =============================

          ! u_perp > 0: flow is exiting this vertex into vertex vj
          cM_divQ( 0) = cM_divQ( 0) + L_c * MAX( 0._dp, u_perp) / A_i

          ! u_perp < 0: flow is entering this vertex from vertex vj
          cM_divQ( ci) = L_c * MIN( 0._dp, u_perp) / A_i

        END DO ! DO ci = 1, mesh%nC( vi)

        ! Add coefficients to matrix
        CALL add_entry_CSR_dist( M_divQ, vi, vi, cM_divQ( 0))
        DO ci = 1, mesh%nC( vi)
          vj = mesh%C(  vi,ci)
          CALL add_entry_CSR_dist( M_divQ, vi, vj, cM_divQ( ci))
        END DO ! DO ci = 1, mesh%nC( vi)

      ELSE

        ! Add empty row
        CALL add_empty_row_CSR_dist( M_divQ, vi)

      END IF ! (ice%mask_floating_ice( vi))

    END DO ! DO vi = mesh%vi1, mesh%vi2

    ! Finalise routine path
    CALL finalise_routine( routine_name)

  END SUBROUTINE calc_laddie_flux_divergence_matrix_upwind

  SUBROUTINE map_laddie_velocities_from_b_to_c_2D( mesh, u_b_partial, v_b_partial, u_c, v_c)
    ! Calculate velocities on the c-grid for solving the ice thickness equation
    ! 
    ! Uses a different scheme then the standard mapping operator, as that one is too diffusive
        
    IMPLICIT NONE

    ! In/output variables:
    TYPE(type_mesh),                        INTENT(IN)    :: mesh
    REAL(dp), DIMENSION(mesh%ti1:mesh%ti2), INTENT(IN)    :: u_b_partial
    REAL(dp), DIMENSION(mesh%ti1:mesh%ti2), INTENT(IN)    :: v_b_partial
    REAL(dp), DIMENSION(mesh%ei1:mesh%ei2), INTENT(OUT)   :: u_c
    REAL(dp), DIMENSION(mesh%ei1:mesh%ei2), INTENT(OUT)   :: v_c
      
    ! Local variables:
    CHARACTER(LEN=256), PARAMETER                         :: routine_name = 'map_laddie_velocities_from_b_to_c_2D'
    REAL(dp), DIMENSION(:    ), ALLOCATABLE               :: u_b_tot, v_b_tot
    INTEGER                                               :: ei, til, tir
      
    ! Add routine to path
    CALL init_routine( routine_name)
        
    ! Allocate memory
    ALLOCATE( u_b_tot( mesh%nTri))
    ALLOCATE( v_b_tot( mesh%nTri))
        
    ! Gather the full b-grid velocity fields to all processes
    CALL gather_to_all_dp_1D( u_b_partial, u_b_tot)
    CALL gather_to_all_dp_1D( v_b_partial, v_b_tot)

    ! Map velocities from the b-grid (triangles) to the c-grid (edges)
    DO ei = mesh%ei1, mesh%ei2

      til = mesh%ETri( ei,1)
      tir = mesh%ETri( ei,2)

      IF     (til == 0 .AND. tir > 0) THEN
        u_c( ei) = u_b_tot( tir)
        v_c( ei) = v_b_tot( tir)
      ELSEIF (tir == 0 .AND. til > 0) THEN
        u_c( ei) = u_b_tot( til)
        v_c( ei) = v_b_tot( til)
      ELSEIF (til >  0 .AND. tir > 0) THEN
        u_c( ei) = (u_b_tot( til) + u_b_tot( tir)) / 2._dp
        v_c( ei) = (v_b_tot( til) + v_b_tot( tir)) / 2._dp
      ELSE
        CALL crash('something is seriously wrong with the ETri array of this mesh!')
      END IF

    END DO

    ! Clean up after yourself
    DEALLOCATE( u_b_tot)
    DEALLOCATE( v_b_tot)

    ! Finalise routine path
    CALL finalise_routine( routine_name)

  END SUBROUTINE map_laddie_velocities_from_b_to_c_2D


  SUBROUTINE allocate_laddie_model( mesh, laddie)
    ! Allocate variables of the laddie model

    ! In- and output variables
    TYPE(type_mesh),                        INTENT(IN)    :: mesh
    TYPE(type_laddie_model),                INTENT(INOUT) :: laddie

    ! Local variables:
    CHARACTER(LEN=256), PARAMETER                         :: routine_name = 'allocate_laddie_model'
 
    ! Add routine to path
    CALL init_routine( routine_name)

    ! Thickness
    ALLOCATE( laddie%H                  ( mesh%vi1:mesh%vi2              )) ! [m]             Layer thickness
    ALLOCATE( laddie%H_prev             ( mesh%vi1:mesh%vi2              )) ! [m]             previous timestep
    ALLOCATE( laddie%H_next             ( mesh%vi1:mesh%vi2              )) ! [m]             next timestep   
    ALLOCATE( laddie%dH_dt              ( mesh%vi1:mesh%vi2              )) ! [m]             change

    laddie%H              = 0._dp
    laddie%H_prev         = 0._dp
    laddie%H_next         = 0._dp
    laddie%dH_dt          = 0._dp

    ! Velocities
    ALLOCATE( laddie%U                  ( mesh%ti1:mesh%ti2              )) ! [m s^-1]        2D velocity
    ALLOCATE( laddie%V                  ( mesh%ti1:mesh%ti2              )) ! [m s^-1]  
    ALLOCATE( laddie%U_prev             ( mesh%ti1:mesh%ti2              )) ! [m s^-1]        2D velocity previous timestep
    ALLOCATE( laddie%V_prev             ( mesh%ti1:mesh%ti2              )) ! [m s^-1]  
    ALLOCATE( laddie%U_next             ( mesh%ti1:mesh%ti2              )) ! [m s^-1]        2D velocity next timestep
    ALLOCATE( laddie%V_next             ( mesh%ti1:mesh%ti2              )) ! [m s^-1]  

    laddie%U              = 0._dp
    laddie%V              = 0._dp
    laddie%U_prev         = 0._dp
    laddie%V_prev         = 0._dp
    laddie%U_next         = 0._dp
    laddie%V_next         = 0._dp

    ! Temperatures
    ALLOCATE( laddie%T                  ( mesh%vi1:mesh%vi2              )) ! [degC]          Temperature
    ALLOCATE( laddie%T_prev             ( mesh%vi1:mesh%vi2              )) ! [degC]          Temperature previous timestep
    ALLOCATE( laddie%T_next             ( mesh%vi1:mesh%vi2              )) ! [degC]          Temperature next timestep
    ALLOCATE( laddie%T_amb              ( mesh%vi1:mesh%vi2              )) ! [degC]          Temperature layer bottom
    ALLOCATE( laddie%T_base             ( mesh%vi1:mesh%vi2              )) ! [degC]          Temperature ice shelf base
    ALLOCATE( laddie%T_freeze           ( mesh%vi1:mesh%vi2              )) ! [degC]          Temperature freezing

    laddie%T              = 0._dp
    laddie%T_prev         = 0._dp
    laddie%T_next         = 0._dp
    laddie%T_amb          = 0._dp
    laddie%T_base         = 0._dp
    laddie%T_freeze       = 0._dp

    ! Salinities
    ALLOCATE( laddie%S                  ( mesh%vi1:mesh%vi2              )) ! [PSU]           Salinity   
    ALLOCATE( laddie%S_prev             ( mesh%vi1:mesh%vi2              )) ! [PSU]           Salinity previous timestep
    ALLOCATE( laddie%S_next             ( mesh%vi1:mesh%vi2              )) ! [PSU]           Salinity next timestep
    ALLOCATE( laddie%S_amb              ( mesh%vi1:mesh%vi2              )) ! [PSU]           Salinity layer bottom
    ALLOCATE( laddie%S_base             ( mesh%vi1:mesh%vi2              )) ! [PSU]           Salinity ice shelf base

    laddie%S              = 0._dp
    laddie%S_prev         = 0._dp
    laddie%S_next         = 0._dp
    laddie%S_amb          = 0._dp
    laddie%S_base         = 0._dp

    ! Densities and buoyancies
    ALLOCATE( laddie%rho                ( mesh%vi1:mesh%vi2              )) ! [kg m^-3]       Layer density
    ALLOCATE( laddie%rho_amb            ( mesh%vi1:mesh%vi2              )) ! [kg m^-3]       Ambient water density
    ALLOCATE( laddie%drho_amb           ( mesh%vi1:mesh%vi2              )) ! []              Buoyancy at layer bottom
    ALLOCATE( laddie%Hdrho_amb          ( mesh%vi1:mesh%vi2              )) ! []              Depth-integrated buoyancy at layer bottom
    ALLOCATE( laddie%Hdrho_amb_b        ( mesh%ti1:mesh%ti2              )) ! []              Depth-integrated buoyancy at layer bottom
    ALLOCATE( laddie%drho_base          ( mesh%vi1:mesh%vi2              )) ! []              Buoyancy at ice base

    laddie%rho            = 0._dp
    laddie%rho_amb        = 0._dp
    laddie%drho_amb       = 0._dp
    laddie%Hdrho_amb      = 0._dp
    laddie%Hdrho_amb_b    = 0._dp
    laddie%drho_base      = 0._dp

    ! Friction velocity
    ALLOCATE( laddie%u_star             ( mesh%vi1:mesh%vi2              )) ! [m s^-1]        Friction velocity

    laddie%u_star         = 0._dp

    ! Physical parameter fields
    ALLOCATE( laddie%gamma_T            ( mesh%vi1:mesh%vi2              )) ! []              Turbulent heat exchange coefficient
    ALLOCATE( laddie%gamma_S            ( mesh%vi1:mesh%vi2              )) ! []              Turbulent salt exchange coefficient
    ALLOCATE( laddie%A_h                ( mesh%ti1:mesh%ti2              )) ! [m^2 s^-1]      Horizontal laplacian viscosity
    ALLOCATE( laddie%K_h                ( mesh%vi1:mesh%vi2              )) ! [m^2 s^-1]      Horizontal diffusivity

    laddie%gamma_T        = 0._dp
    laddie%gamma_S        = 0._dp
    laddie%A_h            = 0._dp
    laddie%K_h            = 0._dp

    ! Vertical rates
    ALLOCATE( laddie%melt               ( mesh%vi1:mesh%vi2              )) ! [m s^-1]        Melting / freezing rate
    ALLOCATE( laddie%entr               ( mesh%vi1:mesh%vi2              )) ! [m s^-1]        Entrainment
    ALLOCATE( laddie%entr_dmin          ( mesh%vi1:mesh%vi2              )) ! [m s^-1]        Entrainment for D_min
    ALLOCATE( laddie%detr               ( mesh%vi1:mesh%vi2              )) ! [m s^-1]        Detrainment
    ALLOCATE( laddie%entr_tot           ( mesh%vi1:mesh%vi2              )) ! [m s^-1]        Total (net) entrainment

    laddie%melt           = 0._dp
    laddie%entr           = 0._dp
    laddie%entr_dmin      = 0._dp
    laddie%detr           = 0._dp
    laddie%entr_tot       = 0._dp

    ! Horizontal fluxes
    ALLOCATE( laddie%divQ               ( mesh%vi1:mesh%vi2              )) ! [m^3 s^-1]      Divergence of layer thickness
    ALLOCATE( laddie%divQU              ( mesh%ti1:mesh%ti2              )) ! [m^4 s^-2]      Divergence of momentum
    ALLOCATE( laddie%divQV              ( mesh%ti1:mesh%ti2              )) ! [m^4 s^-2]   
    ALLOCATE( laddie%divQT              ( mesh%vi1:mesh%vi2              )) ! [degC m^3 s^-1] Divergence of heat
    ALLOCATE( laddie%divQS              ( mesh%vi1:mesh%vi2              )) ! [PSU m^3 s^-1]  Divergence of salt

    laddie%divQ           = 0._dp
    laddie%divQU          = 0._dp
    laddie%divQV          = 0._dp
    laddie%divQT          = 0._dp
    laddie%divQS          = 0._dp

    ! Viscosities
    ALLOCATE( laddie%viscU              ( mesh%ti1:mesh%ti2              )) ! [m^2 s^-2]      Horizontal viscosity term
    ALLOCATE( laddie%viscV              ( mesh%ti1:mesh%ti2              )) ! [m^2 s^-2]      

    laddie%viscU          = 0._dp
    laddie%viscV          = 0._dp

    ! Diffusivities
    ALLOCATE( laddie%diffT              ( mesh%vi1:mesh%vi2              )) ! [degC m s^-1]   Horizontal diffusivity of heat
    ALLOCATE( laddie%diffS              ( mesh%vi1:mesh%vi2              )) ! [PSU m s^-1]    Horizontal diffusivity of salt

    laddie%diffT          = 0._dp
    laddie%diffS          = 0._dp

    ! RHS terms
    ALLOCATE( laddie%ddrho_amb_dx_b     ( mesh%ti1:mesh%ti2              )) ! [m^-1]          Horizontal derivative of buoyancy
    ALLOCATE( laddie%ddrho_amb_dy_b     ( mesh%ti1:mesh%ti2              )) ! [m^-1]          
    ALLOCATE( laddie%dHib_dx_b          ( mesh%ti1:mesh%ti2              )) ! [m^-2]          Horizontal derivative of ice draft
    ALLOCATE( laddie%dHib_dy_b          ( mesh%ti1:mesh%ti2              )) ! [m^-2]          

    laddie%ddrho_amb_dx_b = 0._dp
    laddie%ddrho_amb_dy_b = 0._dp
    laddie%dHib_dx_b      = 0._dp
    laddie%dHib_dy_b      = 0._dp

    ! Mapped main variables
    ALLOCATE( laddie%H_b                ( mesh%ti1:mesh%ti2              )) ! [m]             Layer thickness on b grid
    ALLOCATE( laddie%U_a                ( mesh%vi1:mesh%vi2              )) ! [m s^-1]        Layer velocity on a grid  
    ALLOCATE( laddie%V_a                ( mesh%vi1:mesh%vi2              )) ! [m s^-1]        

    laddie%H_b            = 0._dp
    laddie%U_a            = 0._dp
    laddie%V_a            = 0._dp

    ! Finalise routine path
    CALL finalise_routine( routine_name)

  END SUBROUTINE allocate_laddie_model 

END MODULE laddie_utilities
<|MERGE_RESOLUTION|>--- conflicted
+++ resolved
@@ -26,14 +26,9 @@
 ! ===== Main routines =====
 ! =========================
 
-<<<<<<< HEAD
-  SUBROUTINE compute_ambient_TS( mesh, ice, ocean, laddie, Hstar)
-    ! Initialise the laddie model
-=======
   SUBROUTINE compute_ambient_TS( mesh, laddie, ocean, ice)
     ! Compute T and S of ambient ocean water at the depth of LADDIE's layer bottom
     ! through vertical interpolation
->>>>>>> f2ed98ca
 
     ! In- and output variables
 
