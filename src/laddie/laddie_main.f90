--- conflicted
+++ resolved
@@ -152,19 +152,8 @@
     ! Allocate variables
     CALL allocate_laddie_model( mesh, laddie)
 
-<<<<<<< HEAD
-    ! Mask on a grid
-    DO vi = mesh%vi1, mesh%vi2
-      laddie%mask_a( vi)  = ice%mask_floating_ice( vi)
-    END DO
-    call exchange_halos( mesh, laddie%mask_a)
-
-    !TODO: update_laddie_operators seems to assume that laddie%mask_b has already
-    !      been calculated, should that be done here?
-=======
     ! == Update masks ==
     call update_laddie_masks( mesh, ice, laddie)
->>>>>>> 756dc2d3
 
     ! == Update operators ==
     CALL update_laddie_operators( mesh, ice, laddie)
