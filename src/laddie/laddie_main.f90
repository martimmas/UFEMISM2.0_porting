--- conflicted
+++ resolved
@@ -85,13 +85,7 @@
     END DO
 
     ! Simply set H_c zero everywhere, will be recomputed through mapping later
-<<<<<<< HEAD
-    DO ei = mesh%ei1, mesh%ei2
-      laddie%now%H_c( ei) = 0.0_dp
-    END DO
-=======
     laddie%H_c = 0.0_dp
->>>>>>> 975dc5d7
 
     ! == Main time loop ==
     ! ====================
