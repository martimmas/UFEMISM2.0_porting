--- conflicted
+++ resolved
@@ -3,12 +3,10 @@
 UFEMISM_program_dev
 UFEMISM_program_perf
 
-<<<<<<< HEAD
 LADDIE_program
-=======
+
 # Ignore build files
 build/*
->>>>>>> 29acc5f1
 
 # Ignore scripts in main folder
 /*.sh
